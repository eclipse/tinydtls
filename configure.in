#                                               -*- Autoconf -*-
# Process this file with autoconf to produce a configure script.
#
# Copyright (C) 2011--2013 Olaf Bergmann <bergmann@tzi.org>
#
# Permission is hereby granted, free of charge, to any person
# obtaining a copy of this software and associated documentation
# files (the "Software"), to deal in the Software without
# restriction, including without limitation the rights to use, copy,
# modify, merge, publish, distribute, sublicense, and/or sell copies
# of the Software, and to permit persons to whom the Software is
# furnished to do so, subject to the following conditions:
#
# The above copyright notice and this permission notice shall be
# included in all copies or substantial portions of the Software.
#
# THE SOFTWARE IS PROVIDED "AS IS", WITHOUT WARRANTY OF ANY KIND,
# EXPRESS OR IMPLIED, INCLUDING BUT NOT LIMITED TO THE WARRANTIES OF
# MERCHANTABILITY, FITNESS FOR A PARTICULAR PURPOSE AND
# NONINFRINGEMENT. IN NO EVENT SHALL THE AUTHORS OR COPYRIGHT HOLDERS
# BE LIABLE FOR ANY CLAIM, DAMAGES OR OTHER LIABILITY, WHETHER IN AN
# ACTION OF CONTRACT, TORT OR OTHERWISE, ARISING FROM, OUT OF OR IN
# CONNECTION WITH THE SOFTWARE OR THE USE OR OTHER DEALINGS IN THE
# SOFTWARE.

AC_PREREQ([2.65])
<<<<<<< HEAD
AC_INIT([tinydtls], [0.5.1])
=======
AC_INIT([tinydtls], [0.5.2])
>>>>>>> 5d014fec
AC_CONFIG_SRCDIR([dtls.c])
dnl AC_CONFIG_HEADERS([config.h])

# First check for Contiki build to quit configure before any other test
AC_ARG_WITH(contiki,
  [AS_HELP_STRING([--with-contiki],[build libtinydtls for the Contiki OS])],
  [cp -p Makefile.contiki Makefile
   cp -p config.h.contiki config.h
   cp -p ecc/Makefile.contiki ecc/Makefile
   AC_MSG_NOTICE([Contiki build prepared])
   exit 0], 
  [])

# Checks for programs.
AC_PROG_MAKE_SET
AC_PROG_CC
AC_PROG_RANLIB
AC_PATH_PROG(DOXYGEN, doxygen, [:])
AC_PATH_PROG(ETAGS, etags, [/bin/false])

AC_C_BIGENDIAN

# Checks for libraries.
AC_SEARCH_LIBS([gethostbyname], [nsl])
AC_SEARCH_LIBS([socket], [socket])
dnl AC_CHECK_LIB([dl], [dlopen])

AC_ARG_WITH(debug,
  [AS_HELP_STRING([--without-debug],[disable all debug output and assertions])],
  [CPPFLAGS="${CPPFLAGS} -DNDEBUG"
   NDEBUG=1], 
  [])


AC_ARG_WITH(ecc,
  [AS_HELP_STRING([--without-ecc],[disable support for TLS_ECDHE_ECDSA_WITH_AES_128_CCM_8])],
  [],
<<<<<<< HEAD
  [CPPFLAGS="${CPPFLAGS} -DDTLS_ECC"
=======
  [AC_DEFINE(DTLS_ECC, 1, [Define to 1 if building with ECC support.])
>>>>>>> 5d014fec
   DTLS_ECC=1])

AC_ARG_WITH(psk,
  [AS_HELP_STRING([--without-psk],[disable support for TLS_PSK_WITH_AES_128_CCM_8])],
  [],
<<<<<<< HEAD
  [CPPFLAGS="${CPPFLAGS} -DDTLS_PSK"
=======
  [AC_DEFINE(DTLS_PSK, 1, [Define to 1 if building with PSK support])
>>>>>>> 5d014fec
   DTLS_PSK=1])

CPPFLAGS="${CPPFLAGS} -DDTLSv12 -DWITH_SHA256"
OPT_OBJS="${OPT_OBJS} sha2/sha2.o"

AC_SUBST(OPT_OBJS)
AC_SUBST(NDEBUG)
AC_SUBST(DTLS_ECC)
AC_SUBST(DTLS_PSK)

# Checks for header files.
AC_CHECK_HEADERS([assert.h arpa/inet.h fcntl.h inttypes.h netdb.h netinet/in.h stddef.h stdint.h stdlib.h string.h strings.h sys/param.h sys/socket.h sys/time.h time.h unistd.h])

# Checks for typedefs, structures, and compiler characteristics.
AC_C_INLINE
AC_TYPE_SIZE_T
dnl AC_TYPE_UINT8_T
dnl AC_TYPE_UINT16_T
dnl AC_TYPE_UINT32_T
dnl AC_TYPE_UINT64_T

AC_CHECK_MEMBER([struct sockaddr_in6.sin6_len],
		[AC_DEFINE(HAVE_SOCKADDR_IN6_SIN6_LEN, [1], 
                  [Define to 1 if struct sockaddr_in6 has a member sin6_len.])], [], 
		[#include <netinet/in.h>])

# Checks for library functions.
AC_FUNC_MALLOC
AC_CHECK_FUNCS([memset select socket strdup strerror strnlen fls vprintf])

AC_CONFIG_HEADERS([config.h tinydtls.h])

AC_CONFIG_FILES([Makefile
                 doc/Makefile
                 doc/Doxyfile
                 tests/Makefile
		 sha2/Makefile
		 aes/Makefile
		 ecc/Makefile])
AC_OUTPUT<|MERGE_RESOLUTION|>--- conflicted
+++ resolved
@@ -24,11 +24,7 @@
 # SOFTWARE.
 
 AC_PREREQ([2.65])
-<<<<<<< HEAD
-AC_INIT([tinydtls], [0.5.1])
-=======
 AC_INIT([tinydtls], [0.5.2])
->>>>>>> 5d014fec
 AC_CONFIG_SRCDIR([dtls.c])
 dnl AC_CONFIG_HEADERS([config.h])
 
@@ -66,21 +62,13 @@
 AC_ARG_WITH(ecc,
   [AS_HELP_STRING([--without-ecc],[disable support for TLS_ECDHE_ECDSA_WITH_AES_128_CCM_8])],
   [],
-<<<<<<< HEAD
-  [CPPFLAGS="${CPPFLAGS} -DDTLS_ECC"
-=======
   [AC_DEFINE(DTLS_ECC, 1, [Define to 1 if building with ECC support.])
->>>>>>> 5d014fec
    DTLS_ECC=1])
 
 AC_ARG_WITH(psk,
   [AS_HELP_STRING([--without-psk],[disable support for TLS_PSK_WITH_AES_128_CCM_8])],
   [],
-<<<<<<< HEAD
-  [CPPFLAGS="${CPPFLAGS} -DDTLS_PSK"
-=======
   [AC_DEFINE(DTLS_PSK, 1, [Define to 1 if building with PSK support])
->>>>>>> 5d014fec
    DTLS_PSK=1])
 
 CPPFLAGS="${CPPFLAGS} -DDTLSv12 -DWITH_SHA256"
