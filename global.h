--- conflicted
+++ resolved
@@ -138,26 +138,4 @@
 }
 #endif /* HAVE_FLS */
 
-<<<<<<< HEAD
-/** 
- * Resets the given session_t object @p sess to its default
- * values.  In particular, the member rlen must be initialized to the
- * available size for storing addresses.
- * 
- * @param sess The session_t object to initialize.
- */
-static inline void
-dtls_session_init(session_t *sess) {
-  assert(sess);
-  memset(sess, 0, sizeof(session_t));
-  sess->size = sizeof(sess->addr);
-}
-
-static inline int
-dtls_session_equals(const session_t *a, const session_t *b) {
-  assert(a); assert(b);
-  return _dtls_address_equals_impl(a, b);
-}
-=======
->>>>>>> 5d014fec
 #endif /* _DTLS_GLOBAL_H_ */