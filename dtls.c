/* dtls -- a very basic DTLS implementation
 *
 * Copyright (C) 2011--2012 Olaf Bergmann <bergmann@tzi.org>
 * Copyright (C) 2013 Hauke Mehrtens <hauke@hauke-m.de>
 *
 * Permission is hereby granted, free of charge, to any person
 * obtaining a copy of this software and associated documentation
 * files (the "Software"), to deal in the Software without
 * restriction, including without limitation the rights to use, copy,
 * modify, merge, publish, distribute, sublicense, and/or sell copies
 * of the Software, and to permit persons to whom the Software is
 * furnished to do so, subject to the following conditions:
 *
 * The above copyright notice and this permission notice shall be
 * included in all copies or substantial portions of the Software.
 *
 * THE SOFTWARE IS PROVIDED "AS IS", WITHOUT WARRANTY OF ANY KIND,
 * EXPRESS OR IMPLIED, INCLUDING BUT NOT LIMITED TO THE WARRANTIES OF
 * MERCHANTABILITY, FITNESS FOR A PARTICULAR PURPOSE AND
 * NONINFRINGEMENT. IN NO EVENT SHALL THE AUTHORS OR COPYRIGHT HOLDERS
 * BE LIABLE FOR ANY CLAIM, DAMAGES OR OTHER LIABILITY, WHETHER IN AN
 * ACTION OF CONTRACT, TORT OR OTHERWISE, ARISING FROM, OUT OF OR IN
 * CONNECTION WITH THE SOFTWARE OR THE USE OR OTHER DEALINGS IN THE
 * SOFTWARE.
 */

#include "config.h"

#include <stdio.h>
#include <stdlib.h>
#ifdef HAVE_ASSERT_H
#include <assert.h>
#endif
#ifdef HAVE_TIME_H
#include <time.h>
#define clock_time() (time(NULL))
#ifndef CLOCK_SECOND
# define CLOCK_SECOND 1024
#endif
#endif
#ifndef WITH_CONTIKI
#include <stdlib.h>
#include "uthash.h"
#else /* WITH_CONTIKI */
# ifndef NDEBUG
#   define DEBUG DEBUG_PRINT
#   include "net/uip-debug.h"
#  endif /* NDEBUG */
#endif /* WITH_CONTIKI */

#include "debug.h"
#include "numeric.h"
#include "netq.h"
#include "dtls.h"

#ifdef WITH_SHA256
#  include "sha2/sha2.h"
#endif

#define dtls_set_version(H,V) dtls_int_to_uint16(&(H)->version, (V))
#define dtls_set_content_type(H,V) ((H)->content_type = (V) & 0xff)
#define dtls_set_length(H,V)  ((H)->length = (V))

#define dtls_get_content_type(H) ((H)->content_type & 0xff)
#define dtls_get_version(H) dtls_uint16_to_int(&(H)->version)
#define dtls_get_epoch(H) dtls_uint16_to_int(&(H)->epoch)
#define dtls_get_sequence_number(H) dtls_uint48_to_ulong(&(H)->sequence_number)
#define dtls_get_fragment_length(H) dtls_uint24_to_int(&(H)->fragment_length)

#ifndef WITH_CONTIKI
#define HASH_FIND_PEER(head,sess,out)		\
  HASH_FIND(hh,head,sess,sizeof(session_t),out)
#define HASH_ADD_PEER(head,sess,add)		\
  HASH_ADD(hh,head,sess,sizeof(session_t),add)
#define HASH_DEL_PEER(head,delptr)		\
  HASH_DELETE(hh,head,delptr)
#endif /* WITH_CONTIKI */

#define DTLS_RH_LENGTH sizeof(dtls_record_header_t)
#define DTLS_HS_LENGTH sizeof(dtls_handshake_header_t)
#define DTLS_CH_LENGTH sizeof(dtls_client_hello_t) /* no variable length fields! */
#define DTLS_COOKIE_LENGTH_MAX 32
#define DTLS_CH_LENGTH_MAX sizeof(dtls_client_hello_t) + DTLS_COOKIE_LENGTH_MAX + 12 + 20
#define DTLS_HV_LENGTH sizeof(dtls_hello_verify_t)
#define DTLS_SH_LENGTH (2 + DTLS_RANDOM_LENGTH + 1 + 2 + 1)
#define DTLS_CE_LENGTH (3 + 3 + 27 + DTLS_EC_KEY_SIZE + DTLS_EC_KEY_SIZE)
#define DTLS_SKEXEC_LENGTH (1 + 2 + 1 + 1 + DTLS_EC_KEY_SIZE + DTLS_EC_KEY_SIZE + 2 + 70)
#define DTLS_CKXPSK_LENGTH_MIN 2
#define DTLS_CKXEC_LENGTH (1 + 1 + DTLS_EC_KEY_SIZE + DTLS_EC_KEY_SIZE)
#define DTLS_CV_LENGTH (1 + 1 + 2 + 1 + 1 + 1 + 1 + DTLS_EC_KEY_SIZE + 1 + 1 + DTLS_EC_KEY_SIZE)
#define DTLS_FIN_LENGTH 12

#define HS_HDR_LENGTH  DTLS_RH_LENGTH + DTLS_HS_LENGTH
#define HV_HDR_LENGTH  HS_HDR_LENGTH + DTLS_HV_LENGTH

#define HIGH(V) (((V) >> 8) & 0xff)
#define LOW(V)  ((V) & 0xff)

#define DTLS_RECORD_HEADER(M) ((dtls_record_header_t *)(M))
#define DTLS_HANDSHAKE_HEADER(M) ((dtls_handshake_header_t *)(M))

#define HANDSHAKE(M) ((dtls_handshake_header_t *)((M) + DTLS_RH_LENGTH))
#define CLIENTHELLO(M) ((dtls_client_hello_t *)((M) + HS_HDR_LENGTH))

/* The length check here should work because dtls_*_to_int() works on
 * unsigned char. Otherwise, broken messages could cause severe
 * trouble. Note that this macro jumps out of the current program flow
 * when the message is too short. Beware!
 */
#define SKIP_VAR_FIELD(P,L,T) {						\
    if (L < dtls_ ## T ## _to_int(P) + sizeof(T))			\
      goto error;							\
    L -= dtls_ ## T ## _to_int(P) + sizeof(T);				\
    P += dtls_ ## T ## _to_int(P) + sizeof(T);				\
  }

<<<<<<< HEAD
=======
uint8 _clear[DTLS_MAX_BUF]; /* target buffer message decryption */
uint8 _buf[DTLS_MAX_BUF]; /* target buffer for several crypto operations */

#ifndef NDEBUG
void hexdump(const unsigned char *packet, int length);
void dump(unsigned char *buf, size_t len);
#endif

>>>>>>> 982cbf5f
/* some constants for the PRF */
#define PRF_LABEL(Label) prf_label_##Label
#define PRF_LABEL_SIZE(Label) (sizeof(PRF_LABEL(Label)) - 1)

static const unsigned char prf_label_master[] = "master secret";
static const unsigned char prf_label_key[] = "key expansion";
static const unsigned char prf_label_client[] = "client";
static const unsigned char prf_label_server[] = "server";
static const unsigned char prf_label_finished[] = " finished";

<<<<<<< HEAD
/* first part of Raw public key, the is the start of the Subject Public Key */
static const unsigned char cert_asn1_header[] = {
  0x30, 0x59, /* SEQUENCE, length 89 bytes */
    0x30, 0x13, /* SEQUENCE, length 19 bytes */
      0x06, 0x07, /* OBJECT IDENTIFIER ecPublicKey (1 2 840 10045 2 1) */
        0x2A, 0x86, 0x48, 0xCE, 0x3D, 0x02, 0x01,
      0x06, 0x08, /* OBJECT IDENTIFIER prime256v1 (1 2 840 10045 3 1 7) */
        0x2A, 0x86, 0x48, 0xCE, 0x3D, 0x03, 0x01, 0x07,
      0x03, 0x42, 0x00, /* BIT STRING, length 66 bytes, 0 bits unused */
         0x04 /* uncompressed, followed by the r und s values of the public key */
};
=======
extern void netq_init();
extern void crypto_init();
extern void peer_init();
>>>>>>> 982cbf5f

static dtls_context_t the_dtls_context;

void
dtls_init() {
  netq_init();
  crypto_init();
  peer_init();
}

/* Calls cb_alert() with given arguments if defined, otherwise an
 * error message is logged and the result is -1. This is just an
 * internal helper.
 */
#define CALL(Context, which, ...)					\
  ((Context)->h && (Context)->h->which					\
   ? (Context)->h->which((Context), ##__VA_ARGS__)			\
   : -1)

/** 
 * Sends the fragment of length \p buflen given in \p buf to the
 * specified \p peer. The data will be MAC-protected and encrypted
 * according to the selected cipher and split into one or more DTLS
 * records of the specified \p type. This function returns the number
 * of bytes that were sent, or \c -1 if an error occurred.
 *
 * \param ctx    The DTLS context to use.
 * \param peer   The remote peer.
 * \param type   The content type of the record. 
 * \param buf    The data to send.
 * \param buflen The actual length of \p buf.
 * \return Less than zero on error, the number of bytes written otherwise.
 */
static int dtls_send(dtls_context_t *ctx, dtls_peer_t *peer, unsigned char type,
	      uint8 *buf, size_t buflen);

/**
 * Stops ongoing retransmissions of handshake messages for @p peer.
 */
static void dtls_stop_retransmission(dtls_context_t *context, dtls_peer_t *peer);

<<<<<<< HEAD
static dtls_peer_t *
dtls_get_peer(struct dtls_context_t *ctx, const session_t *session) {
=======
dtls_peer_t *
dtls_get_peer(const dtls_context_t *ctx, const session_t *session) {
>>>>>>> 982cbf5f
  dtls_peer_t *p = NULL;

#ifndef WITH_CONTIKI
  HASH_FIND_PEER(ctx->peers, session, p);
#else /* WITH_CONTIKI */
  for (p = list_head(ctx->peers); p; p = list_item_next(p))
    if (dtls_session_equals(&p->session, session))
      return p;
#endif /* WITH_CONTIKI */
  
  return p;
}

void
dtls_add_peer(dtls_context_t *ctx, dtls_peer_t *peer) {
#ifndef WITH_CONTIKI
  HASH_ADD_PEER(ctx->peers, session, peer);
#else /* WITH_CONTIKI */
  list_add(ctx->peers, peer);
#endif /* WITH_CONTIKI */
}

int
dtls_write(struct dtls_context_t *ctx, 
	   session_t *dst, uint8 *buf, size_t len) {
  
  dtls_peer_t *peer = dtls_get_peer(ctx, dst);

  /* Check if peer connection already exists */
  if (!peer) { /* no ==> create one */
    int res;

    /* dtls_connect() returns a value greater than zero if a new
     * connection attempt is made, 0 for session reuse. */
    res = dtls_connect(ctx, dst);

    return (res >= 0) ? 0 : res;
  } else { /* a session exists, check if it is in state connected */
    
    if (peer->state != DTLS_STATE_CONNECTED) {
      return 0;
    } else {
      return dtls_send(ctx, peer, DTLS_CT_APPLICATION_DATA, buf, len);
    }
  }
}

static int
dtls_get_cookie(uint8 *msg, int msglen, uint8 **cookie) {
  /* To access the cookie, we have to determine the session id's
   * length and skip the whole thing. */
  if (msglen < DTLS_HS_LENGTH + DTLS_CH_LENGTH + sizeof(uint8))
    return dtls_alert_fatal_create(DTLS_ALERT_HANDSHAKE_FAILURE);

  if (dtls_uint16_to_int(msg + DTLS_HS_LENGTH) != DTLS_VERSION)
    return dtls_alert_fatal_create(DTLS_ALERT_PROTOCOL_VERSION);

  msglen -= DTLS_HS_LENGTH + DTLS_CH_LENGTH;
  msg += DTLS_HS_LENGTH + DTLS_CH_LENGTH;

  SKIP_VAR_FIELD(msg, msglen, uint8); /* skip session id */

  if (msglen < (*msg & 0xff) + sizeof(uint8))
    return dtls_alert_fatal_create(DTLS_ALERT_HANDSHAKE_FAILURE);
  
  *cookie = msg + sizeof(uint8);
  return dtls_uint8_to_int(msg);

 error:
  return dtls_alert_fatal_create(DTLS_ALERT_HANDSHAKE_FAILURE);
}

static int
dtls_create_cookie(dtls_context_t *ctx, 
		   session_t *session,
		   uint8 *msg, int msglen,
		   uint8 *cookie, int *clen) {
  unsigned char buf[DTLS_HMAC_MAX];
  size_t len, e;

  /* create cookie with HMAC-SHA256 over:
   * - SECRET
   * - session parameters (only IP address?)
   * - client version 
   * - random gmt and bytes
   * - session id
   * - cipher_suites 
   * - compression method
   */

  /* We use our own buffer as hmac_context instead of a dynamic buffer
   * created by dtls_hmac_new() to separate storage space for cookie
   * creation from storage that is used in real sessions. Note that
   * the buffer size must fit with the default hash algorithm (see
   * implementation of dtls_hmac_context_new()). */

  dtls_hmac_context_t hmac_context;
  dtls_hmac_init(&hmac_context, ctx->cookie_secret, DTLS_COOKIE_SECRET_LENGTH);

  dtls_hmac_update(&hmac_context, 
		   (unsigned char *)&session->addr, session->size);

  /* feed in the beginning of the Client Hello up to and including the
     session id */
  e = sizeof(dtls_client_hello_t);
  e += (*(msg + DTLS_HS_LENGTH + e) & 0xff) + sizeof(uint8);
  if (e + DTLS_HS_LENGTH > msglen)
    return dtls_alert_fatal_create(DTLS_ALERT_HANDSHAKE_FAILURE);

  dtls_hmac_update(&hmac_context, msg + DTLS_HS_LENGTH, e);
  
  /* skip cookie bytes and length byte */
  e += *(uint8 *)(msg + DTLS_HS_LENGTH + e) & 0xff;
  e += sizeof(uint8);
  if (e + DTLS_HS_LENGTH > msglen)
    return dtls_alert_fatal_create(DTLS_ALERT_HANDSHAKE_FAILURE);

  dtls_hmac_update(&hmac_context, 
		   msg + DTLS_HS_LENGTH + e,
		   dtls_get_fragment_length(DTLS_HANDSHAKE_HEADER(msg)) - e);

  len = dtls_hmac_finalize(&hmac_context, buf);

  if (len < *clen) {
    memset(cookie + len, 0, *clen - len);
    *clen = len;
  }
  
  memcpy(cookie, buf, *clen);
  return 0;
}

#ifdef DTLS_CHECK_CONTENTTYPE
/* used to check if a received datagram contains a DTLS message */
static char const content_types[] = { 
  DTLS_CT_CHANGE_CIPHER_SPEC,
  DTLS_CT_ALERT,
  DTLS_CT_HANDSHAKE,
  DTLS_CT_APPLICATION_DATA,
  0 				/* end marker */
};
#endif

/**
 * Checks if \p msg points to a valid DTLS record. If
 * 
 */
static unsigned int
is_record(uint8 *msg, int msglen) {
  unsigned int rlen = 0;

  if (msglen >= DTLS_RH_LENGTH	/* FIXME allow empty records? */
#ifdef DTLS_CHECK_CONTENTTYPE
      && strchr(content_types, msg[0])
#endif
      && msg[1] == HIGH(DTLS_VERSION)
      && msg[2] == LOW(DTLS_VERSION)) 
    {
      rlen = DTLS_RH_LENGTH + 
	dtls_uint16_to_int(DTLS_RECORD_HEADER(msg)->length);
      
      /* we do not accept wrong length field in record header */
      if (rlen > msglen)	
	rlen = 0;
  } 
  
  return rlen;
}

/**
 * Initializes \p buf as record header. The caller must ensure that \p
 * buf is capable of holding at least \c sizeof(dtls_record_header_t)
 * bytes. Increments sequence number counter of \p peer.
 * \return pointer to the next byte after the written header
 */ 
static inline uint8 *
dtls_set_record_header(uint8 type, dtls_peer_t *peer, uint8 *buf) {
  
  dtls_int_to_uint8(buf, type);
  buf += sizeof(uint8);

  dtls_int_to_uint16(buf, DTLS_VERSION);
  buf += sizeof(uint16);

  if (peer) {
    memcpy(buf, &peer->epoch, sizeof(uint16) + sizeof(uint48));

    /* increment record sequence counter by 1 */
    inc_uint(uint48, peer->rseq);
  } else {
    memset(buf, 0, sizeof(uint16) + sizeof(uint48));
  }

  buf += sizeof(uint16) + sizeof(uint48);

  memset(buf, 0, sizeof(uint16));
  return buf + sizeof(uint16);
}

/**
 * Initializes \p buf as handshake header. The caller must ensure that \p
 * buf is capable of holding at least \c sizeof(dtls_handshake_header_t)
 * bytes. Increments message sequence number counter of \p peer.
 * \return pointer to the next byte after \p buf
 */ 
static inline uint8 *
dtls_set_handshake_header(uint8 type, dtls_peer_t *peer, 
			  int length, 
			  int frag_offset, int frag_length, 
			  uint8 *buf) {
  
  dtls_int_to_uint8(buf, type);
  buf += sizeof(uint8);

  dtls_int_to_uint24(buf, length);
  buf += sizeof(uint24);

  if (peer) {
    /* increment handshake message sequence counter by 1 */
    inc_uint(uint16, peer->hs_state.mseq);
  
    /* and copy the result to buf */
    memcpy(buf, &peer->hs_state.mseq, sizeof(uint16));
  } else {
    memset(buf, 0, sizeof(uint16));    
  }
  buf += sizeof(uint16);
  
  dtls_int_to_uint24(buf, frag_offset);
  buf += sizeof(uint24);

  dtls_int_to_uint24(buf, frag_length);
  buf += sizeof(uint24);
  
  return buf;
}

/** only one compression method is currently defined */
static uint8 compression_methods[] = {
  TLS_COMPRESSION_NULL
};

static inline int is_psk_supported(dtls_context_t *ctx){
  return ctx && ctx->h && ctx->h->get_psk_key;
}

static inline int is_ecdsa_supported(dtls_context_t *ctx, int is_client){
  return ctx && ctx->h && ((!is_client && ctx->h->get_ecdsa_key) || 
			   (is_client && ctx->h->verify_ecdsa_key));
}

/**
 * Returns @c 1 if @p code is a cipher suite other than @c
 * TLS_NULL_WITH_NULL_NULL that we recognize.
 *
 * @param ctx   The current DTLS context
 * @param code The cipher suite identifier to check
 * @param is_client 1 for a dtls client, 0 for server
 * @return @c 1 iff @p code is recognized,
 */ 
static int
known_cipher(dtls_context_t *ctx, dtls_cipher_t code, int is_client) {
  int psk;
  int ecdsa;

  psk = is_psk_supported(ctx);
  ecdsa = is_ecdsa_supported(ctx, is_client);
  return (psk && code == TLS_PSK_WITH_AES_128_CCM_8) ||
	 (ecdsa && code == TLS_ECDHE_ECDSA_WITH_AES_128_CCM_8);
}

static void dtls_debug_keyblock(dtls_security_parameters_t *config)
{
  dsrv_log(LOG_DEBUG, "key_block (%d bytes):\n", dtls_kb_size(config, peer->role));
  dtls_dsrv_hexdump_log(LOG_DEBUG, "  client_MAC_secret",
			dtls_kb_client_mac_secret(config, peer->role),
			dtls_kb_mac_secret_size(config, peer->role), 0);

  dtls_dsrv_hexdump_log(LOG_DEBUG, "  server_MAC_secret",
			dtls_kb_server_mac_secret(config, peer->role),
			dtls_kb_mac_secret_size(config, peer->role), 0);

  dtls_dsrv_hexdump_log(LOG_DEBUG, "  client_write_key",
			dtls_kb_client_write_key(config, peer->role),
			dtls_kb_key_size(config, peer->role), 0);

  dtls_dsrv_hexdump_log(LOG_DEBUG, "  server_write_key",
			dtls_kb_server_write_key(config, peer->role),
			dtls_kb_key_size(config, peer->role), 0);

  dtls_dsrv_hexdump_log(LOG_DEBUG, "  client_IV",
			dtls_kb_client_iv(config, peer->role),
			dtls_kb_iv_size(config, peer->role), 0);

  dtls_dsrv_hexdump_log(LOG_DEBUG, "  server_IV",
			dtls_kb_server_iv(config, peer->role),
			dtls_kb_iv_size(config, peer->role), 0);
}

static int
calculate_key_block(dtls_context_t *ctx, 
		    dtls_handshake_parameters_t *handshake,
		    dtls_security_parameters_t *security,
		    session_t *session) {
  unsigned char *pre_master_secret;
  size_t pre_master_len = 0;
  pre_master_secret = security->key_block;
  uint8 master_secret[DTLS_MASTER_SECRET_LENGTH];
  int err;

  switch (handshake->cipher) {
  case TLS_PSK_WITH_AES_128_CCM_8: {
    const dtls_psk_key_t *psk;

    err = CALL(ctx, get_psk_key, session, handshake->psk.identity, handshake->psk.id_length, &psk);
    if (err < 0) {
      dsrv_log(LOG_CRIT, "no psk key for session available\n");
      return err;
    }
  /* Temporarily use the key_block storage space for the pre master secret. */
    pre_master_len = dtls_psk_pre_master_secret(psk->key, psk->key_length, 
						pre_master_secret);

    dtls_dsrv_hexdump_log(LOG_DEBUG, "psk", psk->key, psk->key_length, 1);

    break;
  }
  case TLS_ECDHE_ECDSA_WITH_AES_128_CCM_8: {
    pre_master_len = dtls_ecdh_pre_master_secret(handshake->ecdsa.own_eph_priv,
						 handshake->ecdsa.other_eph_pub_x,
						 handshake->ecdsa.other_eph_pub_y,
						 sizeof(handshake->ecdsa.own_eph_priv),
						 pre_master_secret);
    break;
  }
  default:
    dsrv_log(LOG_CRIT, "calculate_key_block: unknown cipher\n");
    return dtls_alert_fatal_create(DTLS_ALERT_INTERNAL_ERROR);
  }

  dtls_dsrv_hexdump_log(LOG_DEBUG, "client_random", handshake->tmp.random.client,
			DTLS_RANDOM_LENGTH, 0);
  dtls_dsrv_hexdump_log(LOG_DEBUG, "server_random", handshake->tmp.random.server,
			DTLS_RANDOM_LENGTH, 0);
  dtls_dsrv_hexdump_log(LOG_DEBUG, "pre_master_secret", pre_master_secret,
			pre_master_len, 0);

  dtls_prf(pre_master_secret, pre_master_len,
	   PRF_LABEL(master), PRF_LABEL_SIZE(master),
	   handshake->tmp.random.client, DTLS_RANDOM_LENGTH,
	   handshake->tmp.random.server, DTLS_RANDOM_LENGTH,
	   master_secret,
	   DTLS_MASTER_SECRET_LENGTH);

  dtls_dsrv_hexdump_log(LOG_DEBUG, "master_secret", master_secret,
			DTLS_MASTER_SECRET_LENGTH, 0);

  /* create key_block from master_secret
   * key_block = PRF(master_secret,
                    "key expansion" + tmp.random.server + tmp.random.client) */

  dtls_prf(master_secret,
	   DTLS_MASTER_SECRET_LENGTH,
	   PRF_LABEL(key), PRF_LABEL_SIZE(key),
	   handshake->tmp.random.server, DTLS_RANDOM_LENGTH,
	   handshake->tmp.random.client, DTLS_RANDOM_LENGTH,
	   security->key_block,
	   dtls_kb_size(security, peer->role));

  memcpy(handshake->tmp.master_secret, master_secret, DTLS_MASTER_SECRET_LENGTH);
  dtls_debug_keyblock(security);
  return 0;
}

static int
init_cipher(dtls_handshake_parameters_t *handshake, dtls_security_parameters_t *config, dtls_peer_type role)
{
  /* set crypto context for TLS_PSK_WITH_AES_128_CCM_8 */
  dtls_cipher_free(config->read_cipher);

  assert(handshake->cipher != TLS_NULL_WITH_NULL_NULL);
  config->read_cipher = dtls_cipher_new(handshake->cipher,
					dtls_kb_remote_write_key(config, role),
					dtls_kb_key_size(config, role));

  if (!config->read_cipher) {
    warn("cannot create read cipher\n");
    return dtls_alert_fatal_create(DTLS_ALERT_INTERNAL_ERROR);
  }

  dtls_cipher_free(config->write_cipher);
  
  config->write_cipher = dtls_cipher_new(handshake->cipher,
					 dtls_kb_local_write_key(config, role),
					 dtls_kb_key_size(config, role));

  if (!config->write_cipher) {
    dtls_cipher_free(config->read_cipher);
    warn("cannot create write cipher\n");
    return dtls_alert_fatal_create(DTLS_ALERT_INTERNAL_ERROR);
  }

  config->cipher = handshake->cipher;
  config->compression = handshake->compression;

  return 0;
}

/* TODO: add a generic method which iterates over a list and searches for a specific key */
static int verify_ext_eliptic_curves(uint8 *data, size_t data_length) {
  int i, curve_name;

  /* length of curve list */
  i = dtls_uint16_to_int(data);
  data += sizeof(uint16);
  if (i + sizeof(uint16) != data_length) {
    warn("the list of the supported elliptic curves should be tls extension length - 2\n");
    return dtls_alert_fatal_create(DTLS_ALERT_HANDSHAKE_FAILURE);
  }

  for (i = data_length - sizeof(uint16); i > 0; i -= sizeof(uint16)) {
    /* check if this curve is supported */
    curve_name = dtls_uint16_to_int(data);
    data += sizeof(uint16);

    if (curve_name == TLS_EXT_ELLIPTIC_CURVES_SECP256R1)
      return 0;
  }

  warn("no supported elliptic curve found\n");
  return dtls_alert_fatal_create(DTLS_ALERT_HANDSHAKE_FAILURE);
}

static int verify_ext_cert_type(uint8 *data, size_t data_length) {
  int i, cert_type;

  /* length of cert type list */
  i = dtls_uint8_to_int(data);
  data += sizeof(uint8);
  if (i + sizeof(uint8) != data_length) {
    warn("the list of the supported certificate types should be tls extension length - 1\n");
    return dtls_alert_fatal_create(DTLS_ALERT_HANDSHAKE_FAILURE);
  }

  for (i = data_length - sizeof(uint8); i > 0; i -= sizeof(uint8)) {
    /* check if this cert type is supported */
    cert_type = dtls_uint8_to_int(data);
    data += sizeof(uint8);

    if (cert_type == TLS_CERT_TYPE_OOB)
      return 0;
  }

  warn("no supported certificate type found\n");
  return dtls_alert_fatal_create(DTLS_ALERT_HANDSHAKE_FAILURE);
}

/**
 * Updates the security parameters of given \p peer.  As this must be
 * done before the new configuration is activated, it changes the
 * OTHER_CONFIG only. When the ClientHello handshake message in \p
 * data does not contain a cipher suite or compression method, it is 
 * copied from the CURRENT_CONFIG.
 *
 * \param ctx   The current DTLS context.
 * \param peer  The remote peer whose security parameters are about to change.
 * \param data  The handshake message with a ClientHello. 
 * \param data_length The actual size of \p data.
 * \return \c 0 if an error occurred, \c 1 otherwise.
 */
static int
dtls_update_parameters(dtls_context_t *ctx, 
		       dtls_peer_t *peer,
		       uint8 *data, size_t data_length) {
  int i, j;
  int ok;
  int ext_elliptic_curve;
  int ext_client_cert_type;
  int ext_server_cert_type;
  dtls_handshake_parameters_t *config = &peer->handshake_params;
  dtls_security_parameters_t *security = &peer->security_params;

  assert(config);
  assert(data_length > DTLS_HS_LENGTH + DTLS_CH_LENGTH);

  /* debug("dtls_update_parameters: msglen is %d\n", data_length); */

  /* skip the handshake header and client version information */
  data += DTLS_HS_LENGTH + sizeof(uint16);
  data_length -= DTLS_HS_LENGTH + sizeof(uint16);

  /* store client random in config 
   * FIXME: if we send the ServerHello here, we do not need to store
   * the client's random bytes */
  memcpy(config->tmp.random.client, data, DTLS_RANDOM_LENGTH);
  data += DTLS_RANDOM_LENGTH;
  data_length -= DTLS_RANDOM_LENGTH;

  /* Caution: SKIP_VAR_FIELD may jump to error: */
  SKIP_VAR_FIELD(data, data_length, uint8);	/* skip session id */
  SKIP_VAR_FIELD(data, data_length, uint8);	/* skip cookie */

  i = dtls_uint16_to_int(data);
  if (data_length < i + sizeof(uint16)) {
    /* Looks like we do not have a cipher nor compression. This is ok
     * for renegotiation, but not for the initial handshake. */

    if (security->cipher == TLS_NULL_WITH_NULL_NULL)
      goto error;

    config->cipher = security->cipher;
    config->compression = security->compression;

    return 0;
  }

  data += sizeof(uint16);
  data_length -= sizeof(uint16) + i;

  ok = 0;
  while (i && !ok) {
    config->cipher = dtls_uint16_to_int(data);
    ok = known_cipher(ctx, config->cipher, 0);
    i -= sizeof(uint16);
    data += sizeof(uint16);
  }

  /* skip remaining ciphers */
  data += i;

  if (!ok) {
    /* reset config cipher to a well-defined value */
    config->cipher = TLS_NULL_WITH_NULL_NULL;
    goto error;
  }

  if (data_length < sizeof(uint8)) { 
    /* no compression specified, take the current compression method */
    config->compression = security->compression;
    goto error;
  }

  i = dtls_uint8_to_int(data);
  if (data_length < i + sizeof(uint8))
    goto error;

  data += sizeof(uint8);
  data_length -= sizeof(uint8) + i;

  ok = 0;
  while (i && !ok) {
    for (j = 0; j < sizeof(compression_methods) / sizeof(uint8); ++j)
      if (dtls_uint8_to_int(data) == compression_methods[j]) {
	config->compression = compression_methods[j];
	ok = 1;
      }
    i -= sizeof(uint8);
    data += sizeof(uint8);    
  }

  if (!ok) {
    /* reset config cipher to a well-defined value */
    goto error;
  }

  if (data_length < sizeof(uint16)) { 
    /* no tls extensions specified */
    if (config->cipher == TLS_ECDHE_ECDSA_WITH_AES_128_CCM_8) {
      goto error;
    }
    return 0;
  }

  /* get the length of the tls extension list */
  j = dtls_uint16_to_int(data);
  data += sizeof(uint16);
  data_length -= sizeof(uint16);

  if (data_length < j)
    goto error;

  ext_elliptic_curve = 0;
  ext_client_cert_type = 0;
  ext_server_cert_type = 0;

  /* check for TLS extensions needed for this cipher */
  while (data_length) {
    if (data_length < sizeof(uint16) * 2)
      goto error;

    /* get the tls extension type */
    i = dtls_uint16_to_int(data);
    data += sizeof(uint16);
    data_length -= sizeof(uint16);

    /* get the length of the tls extension */
    j = dtls_uint16_to_int(data);
    data += sizeof(uint16);
    data_length -= sizeof(uint16);

    if (data_length < j)
      goto error;

    switch (i) {
      case TLS_EXT_ELLIPTIC_CURVES:
        ext_elliptic_curve = 1;
        if (verify_ext_eliptic_curves(data, j))
          goto error;
        break;
      case TLS_EXT_CLIENT_CERIFICATE_TYPE:
        ext_client_cert_type = 1;
        if (verify_ext_cert_type(data, j))
          goto error;
        break;
      case TLS_EXT_SERVER_CERIFICATE_TYPE:
        ext_server_cert_type = 1;
        if (verify_ext_cert_type(data, j))
          goto error;
        break;
      default:
        warn("unsupported tls extension: %i\n", i);
        break;
    }
    data += j;
    data_length -= j;
  }
  if (config->cipher == TLS_ECDHE_ECDSA_WITH_AES_128_CCM_8) {
    if (!ext_elliptic_curve && !ext_client_cert_type && !ext_server_cert_type) {
      warn("not all required tls extensions found in client hello\n");
      goto error;
    }
  }

  return 0;
 error:
  warn("ClientHello too short (%d bytes)\n", data_length);
  if (peer->state == DTLS_STATE_CONNECTED) {
    return dtls_alert_create(DTLS_ALERT_LEVEL_WARNING, DTLS_ALERT_NO_RENEGOTIATION);
  } else {
    return dtls_alert_fatal_create(DTLS_ALERT_HANDSHAKE_FAILURE);
  }
}

static inline int
check_client_keyexchange(dtls_context_t *ctx, 
			 dtls_handshake_parameters_t *handshake,
			 uint8 *data, size_t length) {

  if (handshake->cipher == TLS_ECDHE_ECDSA_WITH_AES_128_CCM_8) {

    if (length < DTLS_HS_LENGTH + DTLS_CKXEC_LENGTH) {
      debug("The client key exchange is too short\n");
      return dtls_alert_fatal_create(DTLS_ALERT_HANDSHAKE_FAILURE);
    }
    data += DTLS_HS_LENGTH;

    if (dtls_uint8_to_int(data) != 65) {
      dsrv_log(LOG_ALERT, "expected 65 bytes long public point\n");
      return dtls_alert_fatal_create(DTLS_ALERT_HANDSHAKE_FAILURE);
    }
    data += sizeof(uint8);

    if (dtls_uint8_to_int(data) != 4) {
      dsrv_log(LOG_ALERT, "expected uncompressed public point\n");
      return dtls_alert_fatal_create(DTLS_ALERT_HANDSHAKE_FAILURE);
    }
    data += sizeof(uint8);

    memcpy(handshake->ecdsa.other_eph_pub_x, data,
	   sizeof(handshake->ecdsa.other_eph_pub_x));
    data += sizeof(handshake->ecdsa.other_eph_pub_x);

    memcpy(handshake->ecdsa.other_eph_pub_y, data,
	   sizeof(handshake->ecdsa.other_eph_pub_y));
    data += sizeof(handshake->ecdsa.other_eph_pub_y);
  } else {
    int id_length;

    if (length < DTLS_HS_LENGTH + DTLS_CKXPSK_LENGTH_MIN) {
      debug("The client key exchange is too short\n");
      return dtls_alert_fatal_create(DTLS_ALERT_HANDSHAKE_FAILURE);
    }
    data += DTLS_HS_LENGTH;

    id_length = dtls_uint16_to_int(data);
    data += sizeof(uint16);

    if (DTLS_HS_LENGTH + DTLS_CKXPSK_LENGTH_MIN + id_length != length) {
      debug("The identity has a wrong length\n");
      return dtls_alert_fatal_create(DTLS_ALERT_HANDSHAKE_FAILURE);
    }
    handshake->psk.id_length = min(id_length, 32);
    memcpy(handshake->psk.identity, data, min(id_length, 32));
  }
  return 0;
}

<<<<<<< HEAD
static dtls_peer_t *
dtls_new_peer(dtls_context_t *ctx, 
	      const session_t *session) {
  dtls_peer_t *peer;

  peer = dtls_malloc_peer();
  if (peer) {
    memset(peer, 0, sizeof(dtls_peer_t));
    memcpy(&peer->session, session, sizeof(session_t));

    dtls_dsrv_log_addr(LOG_DEBUG, "dtls_new_peer", session);
    /* initially allow the NULL cipher */
    peer->security_params.cipher = TLS_NULL_WITH_NULL_NULL;
    peer->security_params.compression = TLS_COMPRESSION_NULL;

    /* initialize the handshake hash wrt. the hard-coded DTLS version */
    debug("DTLSv12: initialize HASH_SHA256\n");
    /* TLS 1.2:  PRF(secret, label, seed) = P_<hash>(secret, label + seed) */
    /* FIXME: we use the default SHA256 here, might need to support other 
              hash functions as well */
    dtls_hash_init(&peer->hs_state.hs_hash);
  }
  
  return peer;
}
=======
#ifndef NDEBUG
extern size_t dsrv_print_addr(const session_t *, unsigned char *, size_t);
#endif
>>>>>>> 982cbf5f

static inline void
update_hs_hash(dtls_peer_t *peer, uint8 *data, size_t length) {
  dtls_dsrv_hexdump_log(LOG_DEBUG, "add MAC data", data, length, 0);
  dtls_hash_update(&peer->hs_state.hs_hash, data, length);
}

static void
copy_hs_hash(dtls_peer_t *peer, dtls_hash_ctx *hs_hash) {
  memcpy(hs_hash, &peer->hs_state.hs_hash, sizeof(peer->hs_state.hs_hash));
}

static inline size_t
finalize_hs_hash(dtls_peer_t *peer, uint8 *buf) {
  return dtls_hash_finalize(buf, &peer->hs_state.hs_hash);
}

static inline void
clear_hs_hash(dtls_peer_t *peer) {
  assert(peer);
  debug("clear MAC\n");
  dtls_hash_init(&peer->hs_state.hs_hash);
}

/** 
 *Checks if \p record + \p data contain a Finished message with valid
 * verify_data. 
 *
 * \param ctx    The current DTLS context.
 * \param peer   The remote peer of the security association.
 * \param record The message record header.
 * \param rlen   The actual length of \p record.
 * \param data   The cleartext payload of the message.
 * \param data_length Actual length of \p data.
 * \return \c 1 if the Finished message is valid, \c 0 otherwise.
 */
static int
check_finished(dtls_context_t *ctx, dtls_peer_t *peer,
	       uint8 *record, uint8 *data, size_t data_length) {
  size_t digest_length, label_size;
  const unsigned char *label;
  unsigned char buf[DTLS_HMAC_MAX];

  if (data_length < DTLS_HS_LENGTH + DTLS_FIN_LENGTH)
    return dtls_alert_fatal_create(DTLS_ALERT_HANDSHAKE_FAILURE);

  /* Use a union here to ensure that sufficient stack space is
   * reserved. As statebuf and verify_data are not used at the same
   * time, we can re-use the storage safely.
   */
  union {
    unsigned char statebuf[DTLS_HASH_CTX_SIZE];
    unsigned char verify_data[DTLS_FIN_LENGTH];
  } b;

  /* temporarily store hash status for roll-back after finalize */
  memcpy(b.statebuf, &peer->hs_state.hs_hash, DTLS_HASH_CTX_SIZE);

  digest_length = finalize_hs_hash(peer, buf);
  /* clear_hash(); */

  /* restore hash status */
  memcpy(&peer->hs_state.hs_hash, b.statebuf, DTLS_HASH_CTX_SIZE);

  if (peer->role == DTLS_CLIENT) {
    label = PRF_LABEL(server);
    label_size = PRF_LABEL_SIZE(server);
  } else { /* client */
    label = PRF_LABEL(client);
    label_size = PRF_LABEL_SIZE(client);
  }

  dtls_prf(peer->handshake_params.tmp.master_secret,
	   DTLS_MASTER_SECRET_LENGTH,
	   label, label_size,
	   PRF_LABEL(finished), PRF_LABEL_SIZE(finished),
	   buf, digest_length,
	   b.verify_data, sizeof(b.verify_data));

  dtls_dsrv_hexdump_log(LOG_DEBUG, "d:", data + DTLS_HS_LENGTH, sizeof(b.verify_data), 0);
  dtls_dsrv_hexdump_log(LOG_DEBUG, "v:", b.verify_data, sizeof(b.verify_data), 0);
  return memcmp(data + DTLS_HS_LENGTH, b.verify_data, sizeof(b.verify_data));
}

/**
 * Prepares the payload given in \p data for sending with
 * dtls_send(). The \p data is encrypted and compressed according to
 * the current security parameters of \p peer.  The result of this
 * operation is put into \p sendbuf with a prepended record header of
 * type \p type ready for sending. As some cipher suites add a MAC
 * before encryption, \p data must be large enough to hold this data
 * as well (usually \c dtls_kb_digest_size(CURRENT_CONFIG(peer)).
 *
 * \param peer    The remote peer the packet will be sent to.
 * \param type    The content type of this record.
 * \param data    The payload to send.
 * \param data_length The size of \p data.
 * \param sendbuf The output buffer where the encrypted record
 *                will be placed.
 * \param rlen    This parameter must be initialized with the 
 *                maximum size of \p sendbuf and will be updated
 *                to hold the actual size of the stored packet
 *                on success. On error, the value of \p rlen is
 *                undefined. 
 * \return Less than zero on error, or greater than zero success.
 */
static int
dtls_prepare_record(dtls_peer_t *peer,
		    unsigned char type,
		    uint8 *data_array[], size_t data_len_array[],
		    size_t data_array_len,
		    uint8 *sendbuf, size_t *rlen) {
  uint8 *p, *start;
  int res;
  int i;
  dtls_security_parameters_t *security = &peer->security_params;
  
  p = dtls_set_record_header(type, peer, sendbuf);
  start = p;

  if (!peer || security->cipher == TLS_NULL_WITH_NULL_NULL) {
    /* no cipher suite */

    res = 0;
    for (i = 0; i < data_array_len; i++) {
      /* check the minimum that we need for packets that are not encrypted */
      if (*rlen < (p - start) + data_len_array[i]) {
        debug("dtls_prepare_record: send buffer too small\n");
        return dtls_alert_fatal_create(DTLS_ALERT_INTERNAL_ERROR);
      }

      memcpy(p, data_array[i], data_len_array[i]);
      p += data_len_array[i];
      res += data_len_array[i];
    }
  } else { /* TLS_PSK_WITH_AES_128_CCM_8 */   
    dtls_cipher_context_t *cipher_context;

    /** 
     * length of additional_data for the AEAD cipher which consists of
     * seq_num(2+6) + type(1) + version(2) + length(2)
     */
#define A_DATA_LEN 13
    unsigned char N[DTLS_CCM_BLOCKSIZE];
    unsigned char A_DATA[A_DATA_LEN];

    if (security->cipher == TLS_PSK_WITH_AES_128_CCM_8) {
      debug("dtls_prepare_record(): encrypt using TLS_PSK_WITH_AES_128_CCM_8\n");
    } else if (security->cipher == TLS_ECDHE_ECDSA_WITH_AES_128_CCM_8) {
      debug("dtls_prepare_record(): encrypt using TLS_ECDHE_ECDSA_WITH_AES_128_CCM_8\n");
    } else {
      debug("dtls_prepare_record(): encrypt using unknown cipher\n");
    }

    /* set nonce       
       from http://tools.ietf.org/html/draft-mcgrew-tls-aes-ccm-03:
        struct {
               case client:
                  uint32 client_write_IV;  // low order 32-bits
               case server:
                  uint32 server_write_IV;  // low order 32-bits
               uint64 seq_num;
            } CCMNonce.

	    In DTLS, the 64-bit seq_num is the 16-bit epoch concatenated with the
	    48-bit seq_num.
    */

    memcpy(p, &DTLS_RECORD_HEADER(sendbuf)->epoch, 8);
    p += 8;
    res = 8;

    for (i = 0; i < data_array_len; i++) {
      /* check the minimum that we need for packets that are not encrypted */
      if (*rlen < res + data_len_array[i]) {
        debug("dtls_prepare_record: send buffer too small\n");
        return dtls_alert_fatal_create(DTLS_ALERT_INTERNAL_ERROR);
      }

      memcpy(p, data_array[i], data_len_array[i]);
      p += data_len_array[i];
      res += data_len_array[i];
    }

    memset(N, 0, DTLS_CCM_BLOCKSIZE);
    memcpy(N, dtls_kb_local_iv(security, peer->role),
	   dtls_kb_iv_size(security, peer->role));
    memcpy(N + dtls_kb_iv_size(security, peer->role), start, 8); /* epoch + seq_num */

    cipher_context = security->write_cipher;

    if (!cipher_context) {
      warn("no write_cipher available!\n");
      return dtls_alert_fatal_create(DTLS_ALERT_INTERNAL_ERROR);
    }

    dtls_dsrv_hexdump_log(LOG_DEBUG, "nonce:", N, DTLS_CCM_BLOCKSIZE, 0);
    dtls_dsrv_hexdump_log(LOG_DEBUG, "key:",
			  dtls_kb_local_write_key(security, peer->role),
			  dtls_kb_key_size(security, peer->role), 0);
    
    /* re-use N to create additional data according to RFC 5246, Section 6.2.3.3:
     * 
     * additional_data = seq_num + TLSCompressed.type +
     *                   TLSCompressed.version + TLSCompressed.length;
     */
    memcpy(A_DATA, &DTLS_RECORD_HEADER(sendbuf)->epoch, 8); /* epoch and seq_num */
    memcpy(A_DATA + 8,  &DTLS_RECORD_HEADER(sendbuf)->content_type, 3); /* type and version */
    dtls_int_to_uint16(A_DATA + 11, res - 8); /* length */
    
    res = dtls_encrypt(cipher_context, start + 8, res - 8, start + 8, N,
		       A_DATA, A_DATA_LEN);

    if (res < 0)
      return res;

    res += 8;			/* increment res by size of nonce_explicit */
    dtls_dsrv_hexdump_log(LOG_DEBUG, "message:", start, res, 0);
  }

  /* fix length of fragment in sendbuf */
  dtls_int_to_uint16(sendbuf + 11, res);
  
  *rlen = DTLS_RH_LENGTH + res;
  return 0;
}

static int
dtls_send_handshake_msg_hash(dtls_context_t *ctx,
			     dtls_peer_t *peer,
			     session_t *session,
			     uint8 header_type,
			     uint8 *data, size_t data_length,
			     int add_hash)
{
  uint8 buf[DTLS_HS_LENGTH];
  uint8 *data_array[2];
  size_t data_len_array[2];
  int i = 0;
  uint8 sendbuf[DTLS_MAX_BUF];
  size_t len = sizeof(sendbuf);

  dtls_set_handshake_header(header_type, (add_hash) ? peer : NULL, data_length, 0,
			    data_length, buf);

  if (add_hash) {
    update_hs_hash(peer, buf, sizeof(buf));
  }
  data_array[i] = buf;
  data_len_array[i] = sizeof(buf);
  i++;

  if (data != NULL) {
    if (add_hash) {
      update_hs_hash(peer, data, data_length);
    }
    data_array[i] = data;
    data_len_array[i] = data_length;
    i++;
  }
  i = dtls_prepare_record(peer, DTLS_CT_HANDSHAKE, data_array, data_len_array,
			  i, sendbuf, &len);
  if (i < 0) {
    return i;
  }

  return CALL(ctx, write, session, sendbuf, len);
}

static int
dtls_send_handshake_msg(dtls_context_t *ctx,
			dtls_peer_t *peer,
			uint8 header_type,
			uint8 *data, size_t data_length)
{
  return dtls_send_handshake_msg_hash(ctx, peer, &peer->session,
				      header_type, data, data_length, 1);
}

/** 
 * Returns true if the message @p Data is a handshake message that
 * must be included in the calculation of verify_data in the Finished
 * message.
 * 
 * @param Type The message type. Only handshake messages but the initial 
 * Client Hello and Hello Verify Request are included in the hash,
 * @param Data The PDU to examine.
 * @param Length The length of @p Data.
 * 
 * @return @c 1 if @p Data must be included in hash, @c 0 otherwise.
 *
 * @hideinitializer
 */
#define MUST_HASH(Type, Data, Length)					\
  ((Type) == DTLS_CT_HANDSHAKE &&					\
   ((Data) != NULL) && ((Length) > 0)  &&				\
   ((Data)[0] != DTLS_HT_HELLO_VERIFY_REQUEST) &&			\
   ((Data)[0] != DTLS_HT_CLIENT_HELLO ||				\
    ((Length) >= HS_HDR_LENGTH &&					\
     (dtls_uint16_to_int(DTLS_RECORD_HEADER(Data)->epoch > 0) ||	\
      (dtls_uint16_to_int(HANDSHAKE(Data)->message_seq) > 0)))))

/**
 * Sends the data passed in @p buf as a DTLS record of type @p type to
 * the given peer. The data will be encrypted and compressed according
 * to the security parameters for @p peer.
 *
 * @param ctx    The DTLS context in effect.
 * @param peer   The remote party where the packet is sent.
 * @param type   The content type of this record.
 * @param buf    The data to send.
 * @param buflen The number of bytes to send from @p buf.
 * @return Less than zero in case of an error or the number of
 *   bytes that have been sent otherwise.
 */
static int
dtls_send(dtls_context_t *ctx, dtls_peer_t *peer,
	  unsigned char type,
	  uint8 *buf, size_t buflen) {
  
  /* We cannot use ctx->sendbuf here as it is reserved for collecting
   * the input for this function, i.e. buf == ctx->sendbuf.
   *
   * TODO: check if we can use the receive buf here. This would mean
   * that we might not be able to handle multiple records stuffed in
   * one UDP datagram */
  unsigned char sendbuf[DTLS_MAX_BUF];
  size_t len = sizeof(sendbuf);
  int res;

  res = dtls_prepare_record(peer, type, &buf, &buflen, 1, sendbuf, &len);

  if (res < 0)
    return res;

  /* if (peer && MUST_HASH(peer, type, buf, buflen)) */
  /*   update_hs_hash(peer, buf, buflen); */

  dtls_dsrv_hexdump_log(LOG_DEBUG, "send header", sendbuf,
			sizeof(dtls_record_header_t), 1);
  dtls_dsrv_hexdump_log(LOG_DEBUG, "send unencrypted", buf, buflen, 1);

  if (type == DTLS_CT_HANDSHAKE && buf[0] != DTLS_HT_HELLO_VERIFY_REQUEST) {
    /* copy handshake messages other than HelloVerify into retransmit buffer */
    netq_t *n = netq_node_new();
    if (n) {
      n->t = clock_time() + 2 * CLOCK_SECOND;
      n->retransmit_cnt = 0;
      n->timeout = 2 * CLOCK_SECOND;
      n->peer = peer;
      n->length = buflen;
      memcpy(n->data, buf, buflen);

      if (!netq_insert_node((netq_t **)ctx->sendqueue, n)) {
	warn("cannot add packet to retransmit buffer\n");
	netq_node_free(n);
#ifdef WITH_CONTIKI
      } else {
	/* must set timer within the context of the retransmit process */
	PROCESS_CONTEXT_BEGIN(&dtls_retransmit_process);
	etimer_set(&ctx->retransmit_timer, n->timeout);
	PROCESS_CONTEXT_END(&dtls_retransmit_process);
#endif /* WITH_CONTIKI */
      }
    } else 
      warn("retransmit buffer full\n");
  }

  /* FIXME: copy to peer's sendqueue (after fragmentation if
   * necessary) and initialize retransmit timer */
  res = CALL(ctx, write, &peer->session, sendbuf, len);

  /* Guess number of bytes application data actually sent:
   * dtls_prepare_record() tells us in len the number of bytes to
   * send, res will contain the bytes actually sent. */
  return res <= 0 ? res : buflen - (len - res);
}

static inline int
dtls_alert(dtls_context_t *ctx, dtls_peer_t *peer, dtls_alert_level_t level,
	   dtls_alert_t description) {
  uint8_t msg[] = { level, description };

  dtls_send(ctx, peer, DTLS_CT_ALERT, msg, sizeof(msg));
  return 0;
}

int 
dtls_close(dtls_context_t *ctx, const session_t *remote) {
  int res = -1;
  dtls_peer_t *peer;

  peer = dtls_get_peer(ctx, remote);

  if (peer) {
    res = dtls_alert(ctx, peer, DTLS_ALERT_LEVEL_FATAL, DTLS_ALERT_CLOSE_NOTIFY);
    /* indicate tear down */
    peer->state = DTLS_STATE_CLOSING;
  }
  return res;
}

static void dtls_destory_peer(dtls_context_t *ctx, dtls_peer_t *peer, int unlink)
{
  dtls_security_parameters_t *security = &peer->security_params;

  if (peer->state != DTLS_STATE_CLOSED)
    dtls_close(ctx, &peer->session);
  if (unlink) {
#ifndef WITH_CONTIKI
    HASH_DEL_PEER(ctx->peers, peer);
#else /* WITH_CONTIKI */
    list_remove(ctx->peers, peer);

#ifndef NDEBUG
    PRINTF("removed peer [");
    PRINT6ADDR(&peer->session.addr);
    PRINTF("]:%d\n", uip_ntohs(peer->session.port));
#endif
#endif /* WITH_CONTIKI */
  }
  dtls_cipher_free(security->read_cipher);
  dtls_cipher_free(security->write_cipher);
  dtls_free_peer(peer);
}

/**
 * Checks a received Client Hello message for a valid cookie. When the
 * Client Hello contains no cookie, the function fails and a Hello
 * Verify Request is sent to the peer (using the write callback function
 * registered with \p ctx). The return value is \c -1 on error, \c 0 when
 * undecided, and \c 1 if the Client Hello was good. 
 * 
 * \param ctx     The DTLS context.
 * \param peer    The remote party we are talking to, if any.
 * \param session Transport address of the remote peer.
 * \param msg     The received datagram.
 * \param msglen  Length of \p msg.
 * \return \c 1 if msg is a Client Hello with a valid cookie, \c 0 or
 * \c -1 otherwise.
 */
static int
dtls_verify_peer(dtls_context_t *ctx, 
		 dtls_peer_t *peer, 
		 session_t *session,
		 uint8 *record, 
		 uint8 *data, size_t data_length)
{
  uint8 buf[DTLS_HV_LENGTH + DTLS_COOKIE_LENGTH];
  uint8 *p = buf;
  int len = DTLS_COOKIE_LENGTH;
  uint8 *cookie;
  int err;
#undef mycookie
#define mycookie (buf + DTLS_HV_LENGTH)

  /* Store cookie where we can reuse it for the HelloVerify request. */
  err = dtls_create_cookie(ctx, session, data, data_length, mycookie, &len);
  if (err < 0)
    return err;

  dtls_dsrv_hexdump_log(LOG_DEBUG, "create cookie", mycookie, len, 0);

  assert(len == DTLS_COOKIE_LENGTH);
    
  /* Perform cookie check. */
  len = dtls_get_cookie(data, data_length, &cookie);
  if (len < 0) {
    warn("error while fetching the cookie, err: %i\n", err);
    return err;
  }

  dtls_dsrv_hexdump_log(LOG_DEBUG, "compare with cookie", cookie, len, 0);

  /* check if cookies match */
  if (len == DTLS_COOKIE_LENGTH && memcmp(cookie, mycookie, len) == 0) {
    debug("found matching cookie\n");
    return 0;
  }

  if (len > 0) {
    dtls_dsrv_hexdump_log(LOG_DEBUG, "invalid cookie", cookie, len, 0);
  } else {
    debug("cookie len is 0!\n");
  }

  /* ClientHello did not contain any valid cookie, hence we send a
   * HelloVerify request. */

  dtls_int_to_uint16(p, DTLS_VERSION);
  p += sizeof(uint16);

  dtls_int_to_uint8(p, DTLS_COOKIE_LENGTH);
  p += sizeof(uint8);

  assert(p == mycookie);

  p += DTLS_COOKIE_LENGTH;

  err = dtls_send_handshake_msg_hash(ctx, peer, session,
				     DTLS_HT_HELLO_VERIFY_REQUEST,
				     buf, p - buf, 0);
  if (err < 0) {
    warn("cannot send HelloVerify request\n");
  }
  return err; /* HelloVerify is sent, now we cannot do anything but wait */

#undef mycookie
}

static int
check_client_certificate_verify(dtls_context_t *ctx, 
				dtls_peer_t *peer,
				uint8 *data, size_t data_length)
{
  dtls_handshake_parameters_t *config = &peer->handshake_params;
  int i;
  unsigned char *result_r;
  unsigned char *result_s;
  dtls_hash_ctx hs_hash;
  unsigned char sha256hash[DTLS_HMAC_DIGEST_SIZE];

  assert(config->cipher == TLS_ECDHE_ECDSA_WITH_AES_128_CCM_8);

  data += DTLS_HS_LENGTH;

  if (data_length < DTLS_HS_LENGTH + DTLS_CV_LENGTH) {
    dsrv_log(LOG_ALERT, "the package length does not match the expected\n");
    return dtls_alert_fatal_create(DTLS_ALERT_DECODE_ERROR);
  }

  if (dtls_uint8_to_int(data) != TLS_EXT_SIG_HASH_ALGO_SHA256) {
    dsrv_log(LOG_ALERT, "only sha256 is supported in certificate verify\n");
    return dtls_alert_fatal_create(DTLS_ALERT_HANDSHAKE_FAILURE);
  }
  data += sizeof(uint8);
  data_length -= sizeof(uint8);

  if (dtls_uint8_to_int(data) != TLS_EXT_SIG_HASH_ALGO_ECDSA) {
    dsrv_log(LOG_ALERT, "only ecdsa signature is supported in client verify\n");
    return dtls_alert_fatal_create(DTLS_ALERT_HANDSHAKE_FAILURE);
  }
  data += sizeof(uint8);
  data_length -= sizeof(uint8);

  if (data_length < dtls_uint16_to_int(data)) {
    dsrv_log(LOG_ALERT, "signature length wrong\n");
    return dtls_alert_fatal_create(DTLS_ALERT_DECODE_ERROR);
  }
  data += sizeof(uint16);
  data_length -= sizeof(uint16);

  if (dtls_uint8_to_int(data) != 0x30) {
    dsrv_log(LOG_ALERT, "wrong ASN.1 struct, expected SEQUENCE\n");
    return dtls_alert_fatal_create(DTLS_ALERT_DECODE_ERROR);
  }
  data += sizeof(uint8);
  data_length -= sizeof(uint8);

  if (data_length < dtls_uint8_to_int(data)) {
    dsrv_log(LOG_ALERT, "signature length wrong\n");
    return dtls_alert_fatal_create(DTLS_ALERT_DECODE_ERROR);
  }
  data += sizeof(uint8);
  data_length -= sizeof(uint8);

  if (dtls_uint8_to_int(data) != 0x02) {
    dsrv_log(LOG_ALERT, "wrong ASN.1 struct, expected Integer\n");
    return dtls_alert_fatal_create(DTLS_ALERT_DECODE_ERROR);
  }
  data += sizeof(uint8);
  data_length -= sizeof(uint8);

  i = dtls_uint8_to_int(data);
  data += sizeof(uint8);
  data_length -= sizeof(uint8);

  /* Sometimes these values have a leeding 0 byte */
  result_r = data + i - DTLS_EC_KEY_SIZE;

  data += i;
  data_length -= i;

  if (dtls_uint8_to_int(data) != 0x02) {
    dsrv_log(LOG_ALERT, "wrong ASN.1 struct, expected Integer\n");
    return dtls_alert_fatal_create(DTLS_ALERT_DECODE_ERROR);
  }
  data += sizeof(uint8);
  data_length -= sizeof(uint8);

  i = dtls_uint8_to_int(data);
  data += sizeof(uint8);
  data_length -= sizeof(uint8);

  /* Sometimes these values have a leeding 0 byte */
  result_s = data + i - DTLS_EC_KEY_SIZE;

  data += i;
  data_length -= i;

  copy_hs_hash(peer, &hs_hash);

  dtls_hash_finalize(sha256hash, &hs_hash);

  i = dtls_ecdsa_verify_sig_hash(config->ecdsa.other_pub_x, config->ecdsa.other_pub_y,
  			    sizeof(config->ecdsa.other_pub_x),
			    sha256hash, sizeof(sha256hash),
			    result_r, result_s);

  if (i < 0) {
    dsrv_log(LOG_ALERT, "wrong signature err: %i\n", i);
    return dtls_alert_fatal_create(DTLS_ALERT_HANDSHAKE_FAILURE);
  }
  return 0;
}

static int
dtls_send_server_hello(dtls_context_t *ctx, dtls_peer_t *peer)
{
  /* Ensure that the largest message to create fits in our source
   * buffer. (The size of the destination buffer is checked by the
   * encoding function, so we do not need to guess.) */
  uint8 buf[DTLS_SH_LENGTH + 2 + 5 + 5 + 8];
  uint8 *p;
  int ecdsa;
  uint8 extension_size;
  dtls_handshake_parameters_t *handshake = &peer->handshake_params;

  ecdsa = handshake->cipher == TLS_ECDHE_ECDSA_WITH_AES_128_CCM_8;

  extension_size = (ecdsa) ? 2 + 5 + 5 + 8 : 0;

  /* Handshake header */
  p = buf;

  /* ServerHello */
  dtls_int_to_uint16(p, DTLS_VERSION);
  p += sizeof(uint16);

  /* Set server random: First 4 bytes are the server's Unix timestamp,
   * followed by 28 bytes of generate random data. */
  dtls_int_to_uint32(handshake->tmp.random.server, clock_time());
  prng(handshake->tmp.random.server + 4, 28);

  memcpy(p, handshake->tmp.random.server, DTLS_RANDOM_LENGTH);
  p += DTLS_RANDOM_LENGTH;

  *p++ = 0;			/* no session id */

  if (handshake->cipher != TLS_NULL_WITH_NULL_NULL) {
    /* selected cipher suite */
    dtls_int_to_uint16(p, handshake->cipher);
    p += sizeof(uint16);

    /* selected compression method */
    if (handshake->compression >= 0)
      *p++ = compression_methods[handshake->compression];
  }

  if (extension_size) {
    /* length of the extensions */
    dtls_int_to_uint16(p, extension_size - 2);
    p += sizeof(uint16);
  }

  if (ecdsa) {
    /* client certificate type extension */
    dtls_int_to_uint16(p, TLS_EXT_CLIENT_CERIFICATE_TYPE);
    p += sizeof(uint16);

    /* length of this extension type */
    dtls_int_to_uint16(p, 1);
    p += sizeof(uint16);

    dtls_int_to_uint8(p, TLS_CERT_TYPE_OOB);
    p += sizeof(uint8);

    /* client certificate type extension */
    dtls_int_to_uint16(p, TLS_EXT_SERVER_CERIFICATE_TYPE);
    p += sizeof(uint16);

    /* length of this extension type */
    dtls_int_to_uint16(p, 1);
    p += sizeof(uint16);

    dtls_int_to_uint8(p, TLS_CERT_TYPE_OOB);
    p += sizeof(uint8);

    /* elliptic_curves */
    dtls_int_to_uint16(p, TLS_EXT_ELLIPTIC_CURVES);
    p += sizeof(uint16);

    /* length of this extension type */
    dtls_int_to_uint16(p, 4);
    p += sizeof(uint16);

    /* length of the list */
    dtls_int_to_uint16(p, 2);
    p += sizeof(uint16);

    dtls_int_to_uint16(p, TLS_EXT_ELLIPTIC_CURVES_SECP256R1);
    p += sizeof(uint16);
  }

  /* FIXME: if key->psk.id != NULL we need the server key exchange */

  assert(p - buf <= sizeof(buf));

  return dtls_send_handshake_msg(ctx, peer, DTLS_HT_SERVER_HELLO,
				 buf, p - buf);
}

static int
dtls_send_certificate_ecdsa(dtls_context_t *ctx, dtls_peer_t *peer,
			    const dtls_ecdsa_key_t *key)
{
  uint8 buf[DTLS_CE_LENGTH];
  uint8 *p;

  /* Certificate 
   *
   * Start message construction at beginning of buffer. */
  p = buf;

  dtls_int_to_uint24(p, 94);
  p += sizeof(uint24);

  dtls_int_to_uint24(p, 91);
  p += sizeof(uint24);
  
  memcpy(p, &cert_asn1_header, sizeof(cert_asn1_header));
  p += sizeof(cert_asn1_header);

  memcpy(p, key->pub_key_x, DTLS_EC_KEY_SIZE);
  p += DTLS_EC_KEY_SIZE;

  memcpy(p, key->pub_key_y, DTLS_EC_KEY_SIZE);
  p += DTLS_EC_KEY_SIZE;

  assert(p - buf <= sizeof(buf));

  return dtls_send_handshake_msg(ctx, peer, DTLS_HT_CERTIFICATE,
				 buf, p - buf);
}

static uint8 *
dtls_add_ecdsa_signature_elem(uint8 *p, uint32_t *point_r, uint32_t *point_s)
{
  int len_r;
  int len_s;

#define R_KEY_OFFSET (2 + 1 + 1 + 1 + 1)
#define S_KEY_OFFSET(len_s) (R_KEY_OFFSET + (len_s) + 1 + 1)
  /* store the pointer to the r component of the signature and make space */
  len_r = dtls_ec_key_from_uint32_asn1(point_r, DTLS_EC_KEY_SIZE, p + R_KEY_OFFSET);
  len_s = dtls_ec_key_from_uint32_asn1(point_s, DTLS_EC_KEY_SIZE, p + S_KEY_OFFSET(len_r));

#undef R_KEY_OFFSET
#undef S_KEY_OFFSET

  /* length of signature */
  dtls_int_to_uint16(p, len_r + len_s + 2 + 2 + 2);
  p += sizeof(uint16);

  /* ASN.1 SEQUENCE */
  dtls_int_to_uint8(p, 0x30);
  p += sizeof(uint8);

  dtls_int_to_uint8(p, len_r + len_s + 2 + 2);
  p += sizeof(uint8);

  /* ASN.1 Integer r */
  dtls_int_to_uint8(p, 0x02);
  p += sizeof(uint8);

  dtls_int_to_uint8(p, len_r);
  p += sizeof(uint8);

  /* the pint r was added here */
  p += len_r;

  /* ASN.1 Integer s */
  dtls_int_to_uint8(p, 0x02);
  p += sizeof(uint8);

  dtls_int_to_uint8(p, len_s);
  p += sizeof(uint8);

  /* the pint s was added here */
  p += len_s;

  return p;
}

static int
dtls_send_server_key_exchange_ecdh(dtls_context_t *ctx, dtls_peer_t *peer,
				   const dtls_ecdsa_key_t *key)
{
  /* The ASN.1 Integer representation of an 32 byte unsigned int could be
   * 33 bytes long add space for that */
  uint8 buf[DTLS_SKEXEC_LENGTH + 2];
  uint8 *p;
  uint8 *key_params;
  uint8 *ephemeral_pub_x;
  uint8 *ephemeral_pub_y;
  uint32_t point_r[9];
  uint32_t point_s[9];
  dtls_handshake_parameters_t *config = &peer->handshake_params;

  /* ServerKeyExchange 
   *
   * Start message construction at beginning of buffer. */
  p = buf;

  key_params = p;
  /* ECCurveType curve_type: named_curve */
  dtls_int_to_uint8(p, 3);
  p += sizeof(uint8);

  /* NamedCurve namedcurve: secp256r1 */
  dtls_int_to_uint16(p, 23);
  p += sizeof(uint16);

  dtls_int_to_uint8(p, 1 + 2 * DTLS_EC_KEY_SIZE);
  p += sizeof(uint8);

  /* This should be an uncompressed point, but I do not have access to the sepc. */
  dtls_int_to_uint8(p, 4);
  p += sizeof(uint8);

  /* store the pointer to the x component of the pub key and make space */
  ephemeral_pub_x = p;
  p += DTLS_EC_KEY_SIZE;

  /* store the pointer to the y component of the pub key and make space */
  ephemeral_pub_y = p;
  p += DTLS_EC_KEY_SIZE;

  dtls_ecdsa_generate_key(config->ecdsa.own_eph_priv,
			  ephemeral_pub_x, ephemeral_pub_y,
			  DTLS_EC_KEY_SIZE);

  /* sign the ephemeral and its paramaters */
  dtls_ecdsa_create_sig(key->priv_key, DTLS_EC_KEY_SIZE,
		       config->tmp.random.client, DTLS_RANDOM_LENGTH,
		       config->tmp.random.server, DTLS_RANDOM_LENGTH,
		       key_params, p - key_params,
		       point_r, point_s);

  p = dtls_add_ecdsa_signature_elem(p, point_r, point_s);

  assert(p - buf <= sizeof(buf));

  return dtls_send_handshake_msg(ctx, peer, DTLS_HT_SERVER_KEY_EXCHANGE,
				 buf, p - buf);
}

static int
dtls_send_server_certificate_request(dtls_context_t *ctx, dtls_peer_t *peer)
{
  uint8 buf[8];
  uint8 *p;

  /* ServerHelloDone 
   *
   * Start message construction at beginning of buffer. */
  p = buf;

  /* certificate_types */
  dtls_int_to_uint8(p, 1);
  p += sizeof(uint8);

  /* ecdsa_sign */
  dtls_int_to_uint8(p, 64);
  p += sizeof(uint8);

  /* supported_signature_algorithms */
  dtls_int_to_uint16(p, 2);
  p += sizeof(uint16);

  /* sha256 */
  dtls_int_to_uint8(p, TLS_EXT_SIG_HASH_ALGO_SHA256);
  p += sizeof(uint8);

  /* ecdsa */
  dtls_int_to_uint8(p, TLS_EXT_SIG_HASH_ALGO_ECDSA);
  p += sizeof(uint8);

  /* certificate_authoritiess */
  dtls_int_to_uint16(p, 0);
  p += sizeof(uint16);

  assert(p - buf <= sizeof(buf));

  return dtls_send_handshake_msg(ctx, peer, DTLS_HT_CERTIFICATE_REQUEST,
				 buf, p - buf);
}

static int
dtls_send_server_hello_done(dtls_context_t *ctx, dtls_peer_t *peer)
{

  /* ServerHelloDone 
   *
   * Start message construction at beginning of buffer. */

  return dtls_send_handshake_msg(ctx, peer, DTLS_HT_SERVER_HELLO_DONE,
				 NULL, 0);
}

static int
dtls_send_server_hello_msgs(dtls_context_t *ctx, dtls_peer_t *peer)
{
  int res;

  res = dtls_send_server_hello(ctx, peer);

  if (res < 0) {
    debug("dtls_server_hello: cannot prepare ServerHello record\n");
    return res;
  }

  if (peer->handshake_params.cipher == TLS_ECDHE_ECDSA_WITH_AES_128_CCM_8) {
    const dtls_ecdsa_key_t *ecdsa_key;

    res = CALL(ctx, get_ecdsa_key, &peer->session, &ecdsa_key);
    if (res < 0) {
      dsrv_log(LOG_CRIT, "no ecdsa certificate to send in certificate\n");
      return res;
    }

    res = dtls_send_certificate_ecdsa(ctx, peer, ecdsa_key);

    if (res < 0) {
      debug("dtls_server_hello: cannot prepare Certificate record\n");
      return res;
    }

    res = dtls_send_server_key_exchange_ecdh(ctx, peer, ecdsa_key);

    if (res < 0) {
      debug("dtls_server_hello: cannot prepare Server Key Exchange record\n");
      return res;
    }

    if (peer->handshake_params.cipher == TLS_ECDHE_ECDSA_WITH_AES_128_CCM_8 &&
	ctx && ctx->h && ctx->h->verify_ecdsa_key) {
      res = dtls_send_server_certificate_request(ctx, peer);

      if (res < 0) {
        debug("dtls_server_hello: cannot prepare certificate Request record\n");
        return res;
      }
    }
  }

  res = dtls_send_server_hello_done(ctx, peer);

  if (res < 0) {
    debug("dtls_server_hello: cannot prepare ServerHelloDone record\n");
    return res;
  }
  return 0;
}

static inline int 
dtls_send_ccs(dtls_context_t *ctx, dtls_peer_t *peer) {
  uint8 buf[1];
  buf[0] = 1;

  return dtls_send(ctx, peer, DTLS_CT_CHANGE_CIPHER_SPEC, buf, 1);
}

    
static int
dtls_send_client_key_exchange(dtls_context_t *ctx, dtls_peer_t *peer)
{
  uint8 buf[DTLS_CKXEC_LENGTH];
  uint8 *p;
  size_t size;

  switch (peer->handshake_params.cipher) {
  case TLS_PSK_WITH_AES_128_CCM_8: {
    const dtls_psk_key_t *psk;

    if (CALL(ctx, get_psk_key, &peer->session, NULL, 0, &psk) < 0) {
      dsrv_log(LOG_CRIT, "no psk key to send in kx\n");
      return -2;
    }

    size = psk->id_length + sizeof(uint16);
    p = buf;

    dtls_int_to_uint16(p, psk->id_length);
    memcpy(p + sizeof(uint16), psk->id, psk->id_length);
    p += size;

    break;
  }
  case TLS_ECDHE_ECDSA_WITH_AES_128_CCM_8: {
    uint8 *ephemeral_pub_x;
    uint8 *ephemeral_pub_y;

    size = DTLS_CKXEC_LENGTH;

    p = buf;

    dtls_int_to_uint8(p, 1 + 2 * DTLS_EC_KEY_SIZE);
    p += sizeof(uint8);

    /* This should be an uncompressed point, but I do not have access to the sepc. */
    dtls_int_to_uint8(p, 4);
    p += sizeof(uint8);

    ephemeral_pub_x = p;
    p += DTLS_EC_KEY_SIZE;
    ephemeral_pub_y = p;
    p += DTLS_EC_KEY_SIZE;

    dtls_ecdsa_generate_key(peer->handshake_params.ecdsa.own_eph_priv,
    			    ephemeral_pub_x, ephemeral_pub_y,
    			    DTLS_EC_KEY_SIZE);

    break;
  }
  default:
    dsrv_log(LOG_CRIT, "cipher not supported\n");
    return dtls_alert_fatal_create(DTLS_ALERT_INTERNAL_ERROR);
  }

  assert(p - buf <= sizeof(buf));

  return dtls_send_handshake_msg(ctx, peer, DTLS_HT_CLIENT_KEY_EXCHANGE,
				 buf, p - buf);
}

static int
dtls_send_certificate_verify_ecdh(dtls_context_t *ctx, dtls_peer_t *peer,
				   const dtls_ecdsa_key_t *key)
{
  /* The ASN.1 Integer representation of an 32 byte unsigned int could be
   * 33 bytes long add space for that */
  uint8 buf[DTLS_CV_LENGTH + 2];
  uint8 *p;
  uint32_t point_r[9];
  uint32_t point_s[9];
  dtls_hash_ctx hs_hash;
  unsigned char sha256hash[DTLS_HMAC_DIGEST_SIZE];

  /* ServerKeyExchange 
   *
   * Start message construction at beginning of buffer. */
  p = buf;

  /* sha256 */
  dtls_int_to_uint8(p, TLS_EXT_SIG_HASH_ALGO_SHA256);
  p += sizeof(uint8);

  /* ecdsa */
  dtls_int_to_uint8(p, TLS_EXT_SIG_HASH_ALGO_ECDSA);
  p += sizeof(uint8);

  copy_hs_hash(peer, &hs_hash);

  dtls_hash_finalize(sha256hash, &hs_hash);

  /* sign the ephemeral and its paramaters */
  dtls_ecdsa_create_sig_hash(key->priv_key, DTLS_EC_KEY_SIZE,
			     sha256hash, sizeof(sha256hash),
			     point_r, point_s);

  p = dtls_add_ecdsa_signature_elem(p, point_r, point_s);

  assert(p - buf <= sizeof(buf));

  return dtls_send_handshake_msg(ctx, peer, DTLS_HT_CERTIFICATE_VERIFY,
				 buf, p - buf);
}

static int
dtls_send_finished(dtls_context_t *ctx, dtls_peer_t *peer,
		   const unsigned char *label, size_t labellen)
{
  int length;
  uint8 hash[DTLS_HMAC_MAX];
  uint8 buf[DTLS_FIN_LENGTH];
  dtls_hash_ctx hs_hash;
  uint8 *p = buf;

  copy_hs_hash(peer, &hs_hash);

  length = dtls_hash_finalize(hash, &hs_hash);

  dtls_prf(peer->handshake_params.tmp.master_secret,
	   DTLS_MASTER_SECRET_LENGTH,
	   label, labellen,
	   PRF_LABEL(finished), PRF_LABEL_SIZE(finished), 
	   hash, length,
	   p, DTLS_FIN_LENGTH);

  dtls_dsrv_hexdump_log(LOG_DEBUG, "server finished MAC", p, DTLS_FIN_LENGTH, 0);

  p += DTLS_FIN_LENGTH;

  assert(p - buf <= sizeof(buf));

  return dtls_send_handshake_msg(ctx, peer, DTLS_HT_FINISHED,
				 buf, p - buf);
}

static int
dtls_send_client_hello(dtls_context_t *ctx, dtls_peer_t *peer,
                       uint8 cookie[], size_t cookie_length) {
  uint8 buf[DTLS_CH_LENGTH_MAX];
  uint8 *p = buf;
  uint8_t cipher_size;
  uint8_t extension_size;
  int psk;
  int ecdsa;
  dtls_handshake_parameters_t *handshake = &peer->handshake_params;

  psk = is_psk_supported(ctx);
  ecdsa = is_ecdsa_supported(ctx, 1);

  cipher_size = 2 + ((ecdsa) ? 2 : 0) + ((psk) ? 2 : 0);
  extension_size = (ecdsa) ? 2 + 6 + 6 + 8 : 0;

  if (cipher_size == 0) {
    dsrv_log(LOG_CRIT, "no cipher callbacks implemented\n");
  }

  dtls_int_to_uint16(p, DTLS_VERSION);
  p += sizeof(uint16);

  if (cookie_length > DTLS_COOKIE_LENGTH_MAX) {
    warn("the cookie is too long\n");
    return dtls_alert_fatal_create(DTLS_ALERT_HANDSHAKE_FAILURE);
  }

  if (cookie_length == 0) {
    /* Set client random: First 4 bytes are the client's Unix timestamp,
     * followed by 28 bytes of generate random data. */
    dtls_int_to_uint32(&handshake->tmp.random.client, clock_time());
    prng(handshake->tmp.random.client + sizeof(uint32),
         DTLS_RANDOM_LENGTH - sizeof(uint32));
  }
  /* we must use the same Client Random as for the previous request */
  memcpy(p, handshake->tmp.random.client, DTLS_RANDOM_LENGTH);
  p += DTLS_RANDOM_LENGTH;

  /* session id (length 0) */
  dtls_int_to_uint8(p, 0);
  p += sizeof(uint8);

  /* cookie */
  dtls_int_to_uint8(p, cookie_length);
  p += sizeof(uint8);
  if (cookie_length != 0) {
    memcpy(p, cookie, cookie_length);
    p += cookie_length;
  }

  /* add known cipher(s) */
  dtls_int_to_uint16(p, cipher_size - 2);
  p += sizeof(uint16);

  if (ecdsa) {
    dtls_int_to_uint16(p, TLS_ECDHE_ECDSA_WITH_AES_128_CCM_8);
    p += sizeof(uint16);
  }
  if (psk) {
    dtls_int_to_uint16(p, TLS_PSK_WITH_AES_128_CCM_8);
    p += sizeof(uint16);
  }

  /* compression method */
  dtls_int_to_uint8(p, 1);
  p += sizeof(uint8);

  dtls_int_to_uint8(p, TLS_COMPRESSION_NULL);
  p += sizeof(uint8);

  if (extension_size) {
    /* length of the extensions */
    dtls_int_to_uint16(p, extension_size - 2);
    p += sizeof(uint16);
  }

  if (ecdsa) {
    /* client certificate type extension */
    dtls_int_to_uint16(p, TLS_EXT_CLIENT_CERIFICATE_TYPE);
    p += sizeof(uint16);

    /* length of this extension type */
    dtls_int_to_uint16(p, 2);
    p += sizeof(uint16);

    /* length of the list */
    dtls_int_to_uint8(p, 1);
    p += sizeof(uint8);

    dtls_int_to_uint8(p, TLS_CERT_TYPE_OOB);
    p += sizeof(uint8);

    /* client certificate type extension */
    dtls_int_to_uint16(p, TLS_EXT_SERVER_CERIFICATE_TYPE);
    p += sizeof(uint16);

    /* length of this extension type */
    dtls_int_to_uint16(p, 2);
    p += sizeof(uint16);

    /* length of the list */
    dtls_int_to_uint8(p, 1);
    p += sizeof(uint8);

    dtls_int_to_uint8(p, TLS_CERT_TYPE_OOB);
    p += sizeof(uint8);

    /* elliptic_curves */
    dtls_int_to_uint16(p, TLS_EXT_ELLIPTIC_CURVES);
    p += sizeof(uint16);

    /* length of this extension type */
    dtls_int_to_uint16(p, 4);
    p += sizeof(uint16);

    /* length of the list */
    dtls_int_to_uint16(p, 2);
    p += sizeof(uint16);

    dtls_int_to_uint16(p, TLS_EXT_ELLIPTIC_CURVES_SECP256R1);
    p += sizeof(uint16);
  }

  assert(p - buf <= sizeof(buf));

  if (cookie_length != 0)
    clear_hs_hash(peer);

  return dtls_send_handshake_msg_hash(ctx, peer, &peer->session,
				      DTLS_HT_CLIENT_HELLO,
				      buf, p - buf, cookie_length != 0);
}

static int
check_server_hello(dtls_context_t *ctx, 
		      dtls_peer_t *peer,
		      uint8 *data, size_t data_length)
{
  dtls_handshake_parameters_t *handshake = &peer->handshake_params;

  /* This function is called when we expect a ServerHello (i.e. we
   * have sent a ClientHello).  We might instead receive a HelloVerify
   * request containing a cookie. If so, we must repeat the
   * ClientHello with the given Cookie.
   */
  if (data_length < DTLS_HS_LENGTH + DTLS_HS_LENGTH)
    return dtls_alert_fatal_create(DTLS_ALERT_DECODE_ERROR);

  update_hs_hash(peer, data, data_length);

  /* FIXME: check data_length before accessing fields */

  /* Get the server's random data and store selected cipher suite
   * and compression method (like dtls_update_parameters().
   * Then calculate master secret and wait for ServerHelloDone. When received,
   * send ClientKeyExchange (?) and ChangeCipherSpec + ClientFinished. */
    
  /* check server version */
  data += DTLS_HS_LENGTH;
  data_length -= DTLS_HS_LENGTH;
    
  if (dtls_uint16_to_int(data) != DTLS_VERSION) {
    dsrv_log(LOG_ALERT, "unknown DTLS version\n");
    return dtls_alert_fatal_create(DTLS_ALERT_PROTOCOL_VERSION);
  }

  data += sizeof(uint16);	      /* skip version field */
  data_length -= sizeof(uint16);

  /* store server random data */
  memcpy(handshake->tmp.random.server, data, DTLS_RANDOM_LENGTH);
  /* skip server random */
  data += DTLS_RANDOM_LENGTH;
  data_length -= DTLS_RANDOM_LENGTH;

  SKIP_VAR_FIELD(data, data_length, uint8); /* skip session id */
    
  /* Check cipher suite. As we offer all we have, it is sufficient
   * to check if the cipher suite selected by the server is in our
   * list of known cipher suites. Subsets are not supported. */
  handshake->cipher = dtls_uint16_to_int(data);
  if (!known_cipher(ctx, handshake->cipher, 1)) {
    dsrv_log(LOG_ALERT, "unsupported cipher 0x%02x 0x%02x\n",
	     data[0], data[1]);
    return dtls_alert_fatal_create(DTLS_ALERT_INSUFFICIENT_SECURITY);
  }
  data += sizeof(uint16);
  data_length -= sizeof(uint16);

  /* Check if NULL compression was selected. We do not know any other. */
  if (dtls_uint8_to_int(data) != TLS_COMPRESSION_NULL) {
    dsrv_log(LOG_ALERT, "unsupported compression method 0x%02x\n", data[0]);
    return dtls_alert_fatal_create(DTLS_ALERT_INSUFFICIENT_SECURITY);
  }

  /* FIXME: check PSK hint */

  return 0;

error:
  return dtls_alert_fatal_create(DTLS_ALERT_DECODE_ERROR);
}

static int
check_server_hello_verify_request(dtls_context_t *ctx,
				  dtls_peer_t *peer,
				  uint8 *data, size_t data_length)
{
  dtls_hello_verify_t *hv;
  int res;

  if (data_length < DTLS_HS_LENGTH + DTLS_HV_LENGTH)
    return dtls_alert_fatal_create(DTLS_ALERT_DECODE_ERROR);

  hv = (dtls_hello_verify_t *)(data + DTLS_HS_LENGTH);

  res = dtls_send_client_hello(ctx, peer, hv->cookie, hv->cookie_length);

  if (res < 0)
    warn("cannot send ClientHello\n");

  return res;
}

static int
check_server_certificate(dtls_context_t *ctx, 
			 dtls_peer_t *peer,
			 uint8 *data, size_t data_length)
{
  int err;
  dtls_handshake_parameters_t *config = &peer->handshake_params;

  update_hs_hash(peer, data, data_length);

  assert(config->cipher == TLS_ECDHE_ECDSA_WITH_AES_128_CCM_8);

  data += DTLS_HS_LENGTH;

  if (dtls_uint24_to_int(data) != 94) {
    dsrv_log(LOG_ALERT, "expect length of 94 bytes for server certificate message\n");
    return dtls_alert_fatal_create(DTLS_ALERT_DECODE_ERROR);
  }
  data += sizeof(uint24);

  if (dtls_uint24_to_int(data) != 91) {
    dsrv_log(LOG_ALERT, "expect length of 91 bytes for certificate\n");
    return dtls_alert_fatal_create(DTLS_ALERT_DECODE_ERROR);
  }
  data += sizeof(uint24);

  if (memcmp(data, cert_asn1_header, sizeof(cert_asn1_header))) {
    dsrv_log(LOG_ALERT, "got an unexpected Subject public key format\n");
    return dtls_alert_fatal_create(DTLS_ALERT_DECODE_ERROR);
  }
  data += sizeof(cert_asn1_header);

  memcpy(config->ecdsa.other_pub_x, data,
	 sizeof(config->ecdsa.other_pub_x));
  data += sizeof(config->ecdsa.other_pub_x);

  memcpy(config->ecdsa.other_pub_y, data,
	 sizeof(config->ecdsa.other_pub_y));
  data += sizeof(config->ecdsa.other_pub_y);

  err = CALL(ctx, verify_ecdsa_key, &peer->session,
	     config->ecdsa.other_pub_x,
	     config->ecdsa.other_pub_y,
	     sizeof(config->ecdsa.other_pub_x));
  if (err < 0) {
    warn("The certificate was not accepted\n");
    return err;
  }

  return 0;
}

static int
check_server_key_exchange(dtls_context_t *ctx, 
			  dtls_peer_t *peer,
			  uint8 *data, size_t data_length)
{
  dtls_handshake_parameters_t *config = &peer->handshake_params;
  int i;
  unsigned char *result_r;
  unsigned char *result_s;
  unsigned char *key_params;

  update_hs_hash(peer, data, data_length);

  assert(config->cipher == TLS_ECDHE_ECDSA_WITH_AES_128_CCM_8);

  data += DTLS_HS_LENGTH;

  if (data_length < DTLS_HS_LENGTH + DTLS_SKEXEC_LENGTH) {
    dsrv_log(LOG_ALERT, "the package length does not match the expected\n");
    return dtls_alert_fatal_create(DTLS_ALERT_DECODE_ERROR);
  }
  key_params = data;

  if (dtls_uint8_to_int(data) != 3) {
    dsrv_log(LOG_ALERT, "Only named curves supported\n");
    return dtls_alert_fatal_create(DTLS_ALERT_HANDSHAKE_FAILURE);
  }
  data += sizeof(uint8);
  data_length -= sizeof(uint8);

  if (dtls_uint16_to_int(data) != 23) {
    dsrv_log(LOG_ALERT, "secp256r1 supported\n");
    return dtls_alert_fatal_create(DTLS_ALERT_HANDSHAKE_FAILURE);
  }
  data += sizeof(uint16);
  data_length -= sizeof(uint16);

  if (dtls_uint8_to_int(data) != 65) {
    dsrv_log(LOG_ALERT, "expected 65 bytes long public point\n");
    return dtls_alert_fatal_create(DTLS_ALERT_HANDSHAKE_FAILURE);
  }
  data += sizeof(uint8);
  data_length -= sizeof(uint8);

  if (dtls_uint8_to_int(data) != 4) {
    dsrv_log(LOG_ALERT, "expected uncompressed public point\n");
    return dtls_alert_fatal_create(DTLS_ALERT_DECODE_ERROR);
  }
  data += sizeof(uint8);
  data_length -= sizeof(uint8);

  memcpy(config->ecdsa.other_eph_pub_x, data, sizeof(config->ecdsa.other_eph_pub_y));
  data += sizeof(config->ecdsa.other_eph_pub_y);
  data_length -= sizeof(config->ecdsa.other_eph_pub_y);

  memcpy(config->ecdsa.other_eph_pub_y, data, sizeof(config->ecdsa.other_eph_pub_y));
  data += sizeof(config->ecdsa.other_eph_pub_y);
  data_length -= sizeof(config->ecdsa.other_eph_pub_y);


  if (data_length < dtls_uint16_to_int(data)) {
    dsrv_log(LOG_ALERT, "signature length wrong\n");
    return dtls_alert_fatal_create(DTLS_ALERT_DECODE_ERROR);
  }
  data += sizeof(uint16);
  data_length -= sizeof(uint16);

  if (dtls_uint8_to_int(data) != 0x30) {
    dsrv_log(LOG_ALERT, "wrong ASN.1 struct, expected SEQUENCE\n");
    return dtls_alert_fatal_create(DTLS_ALERT_DECODE_ERROR);
  }
  data += sizeof(uint8);
  data_length -= sizeof(uint8);

  if (data_length < dtls_uint8_to_int(data)) {
    dsrv_log(LOG_ALERT, "signature length wrong\n");
    return dtls_alert_fatal_create(DTLS_ALERT_DECODE_ERROR);
  }
  data += sizeof(uint8);
  data_length -= sizeof(uint8);

  if (dtls_uint8_to_int(data) != 0x02) {
    dsrv_log(LOG_ALERT, "wrong ASN.1 struct, expected Integer\n");
    return dtls_alert_fatal_create(DTLS_ALERT_DECODE_ERROR);
  }
  data += sizeof(uint8);
  data_length -= sizeof(uint8);

  i = dtls_uint8_to_int(data);
  data += sizeof(uint8);
  data_length -= sizeof(uint8);

  /* Sometimes these values have a leeding 0 byte */
  result_r = data + i - DTLS_EC_KEY_SIZE;

  data += i;
  data_length -= i;

  if (dtls_uint8_to_int(data) != 0x02) {
    dsrv_log(LOG_ALERT, "wrong ASN.1 struct, expected Integer\n");
    return dtls_alert_fatal_create(DTLS_ALERT_DECODE_ERROR);
  }
  data += sizeof(uint8);
  data_length -= sizeof(uint8);

  i = dtls_uint8_to_int(data);
  data += sizeof(uint8);
  data_length -= sizeof(uint8);

  /* Sometimes these values have a leeding 0 byte */
  result_s = data + i - DTLS_EC_KEY_SIZE;

  data += i;
  data_length -= i;

  i = dtls_ecdsa_verify_sig(config->ecdsa.other_pub_x, config->ecdsa.other_pub_y,
  			    sizeof(config->ecdsa.other_pub_x),
			    config->tmp.random.client, DTLS_RANDOM_LENGTH,
			    config->tmp.random.server, DTLS_RANDOM_LENGTH,
			    key_params,
			    1 + 2 + 1 + 1 + (2 * DTLS_EC_KEY_SIZE),
			    result_r, result_s);

  if (i < 0) {
    dsrv_log(LOG_ALERT, "wrong signature\n");
    return dtls_alert_fatal_create(DTLS_ALERT_HANDSHAKE_FAILURE);
  }
  return 0;
}

static int
check_certificate_request(dtls_context_t *ctx, 
			  dtls_peer_t *peer,
			  uint8 *data, size_t data_length)
{
  int i;
  int auth_alg;
  int sig_alg;
  int hash_alg;

  update_hs_hash(peer, data, data_length);

  assert(peer->handshake_params.cipher == TLS_ECDHE_ECDSA_WITH_AES_128_CCM_8);

  data += DTLS_HS_LENGTH;

  if (data_length < DTLS_HS_LENGTH + 5) {
    dsrv_log(LOG_ALERT, "the package length does not match the expected\n");
    return dtls_alert_fatal_create(DTLS_ALERT_DECODE_ERROR);
  }

  i = dtls_uint8_to_int(data);
  data += sizeof(uint8);
  if (i + 1 > data_length) {
    dsrv_log(LOG_ALERT, "the cerfificate types are too long\n");
    return dtls_alert_fatal_create(DTLS_ALERT_DECODE_ERROR);
  }

  auth_alg = 0;
  for (; i > 0 ; i -= sizeof(uint8)) {
    if (dtls_uint8_to_int(data) == 64 && auth_alg == 0)
      auth_alg = dtls_uint8_to_int(data);
    data += sizeof(uint8);
  }

  if (auth_alg != 64) {
    dsrv_log(LOG_ALERT, "the request authentication algorithem is not supproted\n");
    return dtls_alert_fatal_create(DTLS_ALERT_HANDSHAKE_FAILURE);
  }

  i = dtls_uint16_to_int(data);
  data += sizeof(uint16);
  if (i + 1 > data_length) {
    dsrv_log(LOG_ALERT, "the signature and hash algorithm list is too long\n");
    return dtls_alert_fatal_create(DTLS_ALERT_DECODE_ERROR);
  }

  hash_alg = 0;
  sig_alg = 0;
  for (; i > 0 ; i -= sizeof(uint16)) {
    int current_hash_alg;
    int current_sig_alg;

    current_hash_alg = dtls_uint8_to_int(data);
    data += sizeof(uint8);
    current_sig_alg = dtls_uint8_to_int(data);
    data += sizeof(uint8);

    if (current_hash_alg == 4 && hash_alg == 0 && 
        current_sig_alg == 3 && sig_alg == 0) {
      hash_alg = current_hash_alg;
      sig_alg = current_sig_alg;
    }
  }

  if (hash_alg != 4 || sig_alg != 3) {
    dsrv_log(LOG_ALERT, "no supported hash and signature algorithem\n");
    return dtls_alert_fatal_create(DTLS_ALERT_HANDSHAKE_FAILURE);
  }

  /* common names are ignored */

  peer->handshake_params.do_client_auth = 1;
  return 0;
}

static int
check_server_hellodone(dtls_context_t *ctx, 
		      dtls_peer_t *peer,
		      uint8 *data, size_t data_length)
{
  int res;
  const dtls_ecdsa_key_t *ecdsa_key;
  dtls_handshake_parameters_t *handshake = &peer->handshake_params;
  dtls_security_parameters_t *security = &peer->security_params;

  /* calculate master key, send CCS */

  update_hs_hash(peer, data, data_length);

  if (handshake->do_client_auth) {

    res = CALL(ctx, get_ecdsa_key, &peer->session, &ecdsa_key);
    if (res < 0) {
      dsrv_log(LOG_CRIT, "no ecdsa certificate to send in certificate\n");
      return res;
    }

    res = dtls_send_certificate_ecdsa(ctx, peer, ecdsa_key);

    if (res < 0) {
      debug("dtls_server_hello: cannot prepare Certificate record\n");
      return res;
    }
  }

  /* send ClientKeyExchange */
  res = dtls_send_client_key_exchange(ctx, peer);

  if (res < 0) {
    debug("cannot send KeyExchange message\n");
    return res;
  }

  if (handshake->do_client_auth) {

    res = dtls_send_certificate_verify_ecdh(ctx, peer, ecdsa_key);

    if (res < 0) {
      debug("dtls_server_hello: cannot prepare Certificate record\n");
      return res;
    }
  }

  /* and switch cipher suite */
  res = dtls_send_ccs(ctx, peer);
  if (res < 0) {
    debug("cannot send CCS message\n");
    return res;
  }

  res = calculate_key_block(ctx, handshake, security,
			    &peer->session);
  if (res < 0) {
    return res;
  }

  res = init_cipher(handshake, security, peer->role);
  if (res < 0) {
    return res;
  }

  inc_uint(uint16, peer->epoch);
  memset(peer->rseq, 0, sizeof(peer->rseq));

  dtls_debug_keyblock(security);

  /* Client Finished */
  debug ("send Finished\n");
  return dtls_send_finished(ctx, peer, PRF_LABEL(client), PRF_LABEL_SIZE(client));
}

static int
decrypt_verify(dtls_peer_t *peer,
	       uint8 *packet, size_t length,
	       uint8 **cleartext, size_t *clen) {
  int ok = 0;
  dtls_security_parameters_t *security = &peer->security_params;
  
  *cleartext = (uint8 *)packet + sizeof(dtls_record_header_t);
  *clen = length - sizeof(dtls_record_header_t);

  if (security->cipher == TLS_NULL_WITH_NULL_NULL) {
    /* no cipher suite selected */
    return 1;
  } else {			/* TLS_PSK_WITH_AES_128_CCM_8 */   
    dtls_cipher_context_t *cipher_context;
    /** 
     * length of additional_data for the AEAD cipher which consists of
     * seq_num(2+6) + type(1) + version(2) + length(2)
     */
#define A_DATA_LEN 13
    unsigned char N[DTLS_CCM_BLOCKSIZE];
    unsigned char A_DATA[A_DATA_LEN];
    long int len;


    if (*clen < 16)		/* need at least IV and MAC */
      return -1;

    memset(N, 0, DTLS_CCM_BLOCKSIZE);
    memcpy(N, dtls_kb_remote_iv(security, peer->role),
	   dtls_kb_iv_size(security, peer->role));

    /* read epoch and seq_num from message */
    memcpy(N + dtls_kb_iv_size(security, peer->role), *cleartext, 8);
    *cleartext += 8;
    *clen -= 8;

    cipher_context = security->read_cipher;
    
    if (!cipher_context) {
      warn("no read_cipher available!\n");
      return 0;
    }

    dtls_dsrv_hexdump_log(LOG_DEBUG, "nonce", N, DTLS_CCM_BLOCKSIZE, 0);
    dtls_dsrv_hexdump_log(LOG_DEBUG, "key",
			  dtls_kb_remote_write_key(security, peer->role),
			  dtls_kb_key_size(security, peer->role), 0);
    dtls_dsrv_hexdump_log(LOG_DEBUG, "ciphertext", *cleartext, *clen, 0);

    /* re-use N to create additional data according to RFC 5246, Section 6.2.3.3:
     * 
     * additional_data = seq_num + TLSCompressed.type +
     *                   TLSCompressed.version + TLSCompressed.length;
     */
    memcpy(A_DATA, &DTLS_RECORD_HEADER(packet)->epoch, 8); /* epoch and seq_num */
    memcpy(A_DATA + 8,  &DTLS_RECORD_HEADER(packet)->content_type, 3); /* type and version */
    dtls_int_to_uint16(A_DATA + 11, *clen - 8); /* length without nonce_explicit */

    len = dtls_decrypt(cipher_context, *cleartext, *clen, *cleartext, N,
		       A_DATA, A_DATA_LEN);

    ok = len >= 0;
    if (!ok)
      warn("decryption failed\n");
    else {
#ifndef NDEBUG
      printf("decrypt_verify(): found %ld bytes cleartext\n", len);
#endif
      *clen = len;
    }
    dtls_dsrv_hexdump_log(LOG_DEBUG, "cleartext", *cleartext, *clen, 0);
  }

  return ok;
}

static int
dtls_send_hello_request(dtls_context_t *ctx, dtls_peer_t *peer)
{
  return dtls_send_handshake_msg_hash(ctx, peer, &peer->session,
				      DTLS_HT_HELLO_REQUEST,
				      NULL, 0, 0);
}

int
dtls_renegotiate(dtls_context_t *ctx, const session_t *dst)
{
  dtls_peer_t *peer = NULL;
  int err;

  peer = dtls_get_peer(ctx, dst);

  if (!peer) {
    return -1;
  }
  if (peer->state != DTLS_STATE_CONNECTED)
    return -1;

  if (peer->role == DTLS_CLIENT) {
    /* send ClientHello with empty Cookie */
    err = dtls_send_client_hello(ctx, peer, NULL, 0);
    if (err < 0)
      warn("cannot send ClientHello\n");
    else
      peer->state = DTLS_STATE_CLIENTHELLO;
    return err;
  } else if (peer->role == DTLS_SERVER) {
    return dtls_send_hello_request(ctx, peer);
  }

  return -1;
}

static int
handle_handshake(dtls_context_t *ctx, dtls_peer_t *peer, session_t *session,
		 const dtls_peer_type role, const dtls_state_t state,
		 uint8 *record_header, uint8 *data, size_t data_length) {

  int err = 0;

  if (data_length < DTLS_HS_LENGTH) {
    warn("handshake message too short\n");
    return dtls_alert_fatal_create(DTLS_ALERT_DECODE_ERROR);
  }

  if (!peer && data[0] != DTLS_HT_CLIENT_HELLO) {
    warn("If there is no peer only ClientHello is allowed\n");
    return dtls_alert_fatal_create(DTLS_ALERT_HANDSHAKE_FAILURE);
  }
  /* The following switch construct handles the given message with
   * respect to the current internal state for this peer. In case of
   * error, it is left with return 0. */

  switch (data[0]) {

  /************************************************************************
   * Client states
   ************************************************************************/
  case DTLS_HT_HELLO_VERIFY_REQUEST:

    debug("DTLS_HT_HELLO_VERIFY_REQUEST\n");
    if (state != DTLS_STATE_CLIENTHELLO) {
      return dtls_alert_fatal_create(DTLS_ALERT_UNEXPECTED_MESSAGE);
    }

    err = check_server_hello_verify_request(ctx, peer, data, data_length);
    if (err < 0) {
      warn("error in check_server_hello_verify_request err: %i\n", err);
      return err;
    }

    break;
  case DTLS_HT_SERVER_HELLO:

    debug("DTLS_HT_SERVER_HELLO\n");
    if (state != DTLS_STATE_CLIENTHELLO) {
      return dtls_alert_fatal_create(DTLS_ALERT_UNEXPECTED_MESSAGE);
    }

    err = check_server_hello(ctx, peer, data, data_length);
    if (err < 0) {
      warn("error in check_server_hello err: %i\n", err);
      return err;
    }
    if (peer->handshake_params.cipher == TLS_ECDHE_ECDSA_WITH_AES_128_CCM_8)
      peer->state = DTLS_STATE_WAIT_SERVERCERTIFICATE;
    else
      peer->state = DTLS_STATE_WAIT_SERVERHELLODONE;
    /* update_hs_hash(peer, data, data_length); */

    break;

  case DTLS_HT_CERTIFICATE:
    debug("DTLS_HT_CERTIFICATE\n");

    if ((role == DTLS_CLIENT && state != DTLS_STATE_WAIT_SERVERCERTIFICATE) ||
        (role == DTLS_SERVER && state != DTLS_STATE_WAIT_CLIENTCERTIFICATE)) {
      return dtls_alert_fatal_create(DTLS_ALERT_UNEXPECTED_MESSAGE);
    }
    err = check_server_certificate(ctx, peer, data, data_length);
    if (err < 0) {
      warn("error in check_server_certificate err: %i\n", err);
      return err;
    }
    if (role == DTLS_CLIENT) {
      peer->state = DTLS_STATE_WAIT_SERVERKEYEXCHANGE;
    } else if (role == DTLS_SERVER){
      peer->state = DTLS_STATE_WAIT_CLIENTKEYEXCHANGE;
    }
    /* update_hs_hash(peer, data, data_length); */

    break;

  case DTLS_HT_SERVER_KEY_EXCHANGE:

    debug("DTLS_HT_SERVER_KEY_EXCHANGE\n");
    if (state != DTLS_STATE_WAIT_SERVERKEYEXCHANGE) {
      return dtls_alert_fatal_create(DTLS_ALERT_UNEXPECTED_MESSAGE);
    }
    err = check_server_key_exchange(ctx, peer, data, data_length);
    if (err < 0) {
      warn("error in check_server_key_exchange err: %i\n", err);
      return err;
    }
    peer->state = DTLS_STATE_WAIT_SERVERHELLODONE;
    /* update_hs_hash(peer, data, data_length); */

    break;

  case DTLS_HT_SERVER_HELLO_DONE:

    debug("DTLS_HT_SERVER_HELLO_DONE\n");
    if (state != DTLS_STATE_WAIT_SERVERHELLODONE) {
      return dtls_alert_fatal_create(DTLS_ALERT_UNEXPECTED_MESSAGE);
    }

    err = check_server_hellodone(ctx, peer, data, data_length);
    if (err < 0) {
      warn("error in check_server_hellodone err: %i\n", err);
      return err;
    }
    peer->state = DTLS_STATE_WAIT_SERVERFINISHED;
    /* update_hs_hash(peer, data, data_length); */

    break;

  case DTLS_HT_CERTIFICATE_REQUEST:

    debug("DTLS_HT_CERTIFICATE_REQUEST\n");
    if (state != DTLS_STATE_WAIT_SERVERHELLODONE) {
      return dtls_alert_fatal_create(DTLS_ALERT_UNEXPECTED_MESSAGE);
    }

    err = check_certificate_request(ctx, peer, data, data_length);
    if (err < 0) {
      warn("error in check_certificate_request err: %i\n", err);
      return err;
    }

    break;

  case DTLS_HT_FINISHED:
    /* expect a Finished message from server */

    debug("DTLS_HT_FINISHED\n");
    if ((role == DTLS_CLIENT && state != DTLS_STATE_WAIT_SERVERFINISHED) ||
        (role == DTLS_SERVER && state != DTLS_STATE_WAIT_FINISHED)) {
      return dtls_alert_fatal_create(DTLS_ALERT_UNEXPECTED_MESSAGE);
    }

    err = check_finished(ctx, peer, record_header, data, data_length);
    if (err < 0) {
      warn("error in check_finished err: %i\n", err);
      return err;
    }
    if (role == DTLS_SERVER) {
      /* send ServerFinished */
      update_hs_hash(peer, data, data_length);

      if (dtls_send_finished(ctx, peer, PRF_LABEL(server),
			     PRF_LABEL_SIZE(server)) > 0) {
        peer->state = DTLS_STATE_CONNECTED;
      } else  if (role == DTLS_CLIENT) {
        warn("sending server Finished failed\n");
      }
    } else {
      peer->state = DTLS_STATE_CONNECTED;
    }

    break;

  /************************************************************************
   * Server states
   ************************************************************************/

  case DTLS_HT_CLIENT_KEY_EXCHANGE:
    /* handle ClientHello, update msg and msglen and goto next if not finished */

    debug("DTLS_HT_CLIENT_KEY_EXCHANGE\n");

    if (state != DTLS_STATE_WAIT_CLIENTKEYEXCHANGE) {
      return dtls_alert_fatal_create(DTLS_ALERT_UNEXPECTED_MESSAGE);
    }

    err = check_client_keyexchange(ctx, &peer->handshake_params, data, data_length);
    if (err < 0) {
      warn("error in check_client_keyexchange err: %i\n", err);
      return err;
    }
    update_hs_hash(peer, data, data_length);

    if (peer->handshake_params.cipher == TLS_ECDHE_ECDSA_WITH_AES_128_CCM_8 &&
	ctx && ctx->h && ctx->h->verify_ecdsa_key)
      peer->state = DTLS_STATE_WAIT_CERTIFICATEVERIFY;
    else
      peer->state = DTLS_STATE_WAIT_CLIENTCHANGECIPHERSPEC;
    break;

  case DTLS_HT_CERTIFICATE_VERIFY:

    debug("DTLS_HT_CERTIFICATE_VERIFY\n");
    if (state != DTLS_STATE_WAIT_CERTIFICATEVERIFY) {
      return dtls_alert_fatal_create(DTLS_ALERT_UNEXPECTED_MESSAGE);
    }

    err = check_client_certificate_verify(ctx, peer, data, data_length);
    if (err < 0) {
      warn("error in check_client_certificate_verify err: %i\n", err);
      return err;
    }

    update_hs_hash(peer, data, data_length);
    peer->state = DTLS_STATE_WAIT_CLIENTCHANGECIPHERSPEC;
    break;

  case DTLS_HT_CLIENT_HELLO:
    /* At this point, we have a good relationship with this peer. This
     * state is left for re-negotiation of key material. */
    
    debug("DTLS_HT_CLIENT_HELLO\n");
    if ((peer && state != DTLS_STATE_CONNECTED) ||
	(!peer && state != DTLS_STATE_WAIT_CLIENTHELLO)) {
      return dtls_alert_fatal_create(DTLS_ALERT_UNEXPECTED_MESSAGE);
    }

    /* When no DTLS state exists for this peer, we only allow a
       Client Hello message with

       a) a valid cookie, or
       b) no cookie.

       Anything else will be rejected. Fragementation is not allowed
       here as it would require peer state as well.
    */
    err = dtls_verify_peer(ctx, peer, session, record_header, data,
			   data_length);
    if (err < 0) {
      warn("error in dtls_verify_peer err: %i\n", err);
      return err;
    }

    if (err > 0) {
      debug("server hello verify was sent\n");
      return err;
    }

    if (!peer) {

      /* msg contains a Client Hello with a valid cookie, so we can
       * safely create the server state machine and continue with
       * the handshake. */
      peer = dtls_new_peer(ctx, session);
      if (!peer) {
        dsrv_log(LOG_ALERT, "cannot create peer\n");
        return dtls_alert_fatal_create(DTLS_ALERT_INTERNAL_ERROR);
      }
      peer->role = DTLS_SERVER;

      /* Initialize record sequence number to 1 for new peers. The first
       * record with sequence number 0 is a stateless Hello Verify Request.
       */
      peer->rseq[5] = 1;

#ifndef WITH_CONTIKI
      HASH_ADD_PEER(ctx->peers, session, peer);
#else /* WITH_CONTIKI */
      list_add(ctx->peers, peer);
#endif /* WITH_CONTIKI */
    }

    clear_hs_hash(peer);

    /* First negotiation step: check for PSK
     *
     * Note that we already have checked that msg is a Handshake
     * message containing a ClientHello. dtls_get_cipher() therefore
     * does not check again.
     */
    err = dtls_update_parameters(ctx, peer, data, data_length);
    if (err < 0) {

      warn("error updating security parameters\n");
      return err;
    }

    /* update finish MAC */
    update_hs_hash(peer, data, data_length);

    err = dtls_send_server_hello_msgs(ctx, peer);
    if (err < 0) {
      return err;
    }
    if (peer->handshake_params.cipher == TLS_ECDHE_ECDSA_WITH_AES_128_CCM_8 &&
	ctx && ctx->h && ctx->h->verify_ecdsa_key)
      peer->state = DTLS_STATE_WAIT_CLIENTCERTIFICATE;
    else
      peer->state = DTLS_STATE_WAIT_CLIENTKEYEXCHANGE;

    /* after sending the ServerHelloDone, we expect the
     * ClientKeyExchange (possibly containing the PSK id),
     * followed by a ChangeCipherSpec and an encrypted Finished.
     */

    break;

  case DTLS_HT_HELLO_REQUEST:

    debug("DTLS_HT_HELLO_REQUEST\n");
    if (state != DTLS_STATE_CONNECTED) {
      /* we should just ignore such packages when in handshake */
      return 0;
    }

    /* send ClientHello with empty Cookie */
    err = dtls_send_client_hello(ctx, peer, NULL, 0);
    if (err < 0)
      warn("cannot send ClientHello\n");
    else
      peer->state = DTLS_STATE_CLIENTHELLO;

    return err;
  default:
    dsrv_log(LOG_CRIT, "unhandled message %d\n", data[0]);
    return dtls_alert_fatal_create(DTLS_ALERT_UNEXPECTED_MESSAGE);
  }

  return err;
}

static int
handle_ccs(dtls_context_t *ctx, dtls_peer_t *peer, 
	   uint8 *record_header, uint8 *data, size_t data_length)
{
  int err;
  dtls_handshake_parameters_t *handshake = &peer->handshake_params;
  dtls_security_parameters_t *security = &peer->security_params;

  /* A CCS message is handled after a KeyExchange message was
   * received from the client. When security parameters have been
   * updated successfully and a ChangeCipherSpec message was sent
   * by ourself, the security context is switched and the record
   * sequence number is reset. */
  
  if (!peer || peer->state != DTLS_STATE_WAIT_CLIENTCHANGECIPHERSPEC) {
    warn("expected ChangeCipherSpec during handshake\n");
    return dtls_alert_fatal_create(DTLS_ALERT_UNEXPECTED_MESSAGE);
  }

  if (data_length < 1 || data[0] != 1)
    return dtls_alert_fatal_create(DTLS_ALERT_DECODE_ERROR);

  /* send change cipher spec message and switch to new configuration */
  err = dtls_send_ccs(ctx, peer);
  if (err < 0) {
    warn("cannot send CCS message\n");
    return err;
  }

  err = calculate_key_block(ctx, handshake, security,
			    &peer->session);
  if (err < 0) {
    return err;
  }

  err = init_cipher(handshake, security, peer->role);
  if (err < 0) {
    return err;
  }
  
  inc_uint(uint16, peer->epoch);
  memset(peer->rseq, 0, sizeof(peer->rseq));
  
  peer->state = DTLS_STATE_WAIT_FINISHED;

  dtls_debug_keyblock(security);

  return 0;
}  

/** 
 * Handles incoming Alert messages. This function returns \c 1 if the
 * connection should be closed and the peer is to be invalidated.
 */
static int
handle_alert(dtls_context_t *ctx, dtls_peer_t *peer, 
	     uint8 *record_header, uint8 *data, size_t data_length) {
  int free_peer = 0;		/* indicates whether to free peer */

  if (data_length < 2)
    return dtls_alert_fatal_create(DTLS_ALERT_DECODE_ERROR);

  info("** Alert: level %d, description %d\n", data[0], data[1]);

  if (!peer) {
    warn("got an alert for an unknown peer, we probably already removed it, ignore it\n");
    return 0;
  }

  /* The peer object is invalidated for FATAL alerts and close
   * notifies. This is done in two steps.: First, remove the object
   * from our list of peers. After that, the event handler callback is
   * invoked with the still existing peer object. Finally, the storage
   * used by peer is released.
   */
  if (data[0] == DTLS_ALERT_LEVEL_FATAL || data[1] == DTLS_ALERT_CLOSE_NOTIFY) {
    dsrv_log(LOG_ALERT, "%d invalidate peer\n", data[1]);
    
#ifndef WITH_CONTIKI
    HASH_DEL_PEER(ctx->peers, peer);
#else /* WITH_CONTIKI */
    list_remove(ctx->peers, peer);

#ifndef NDEBUG
    PRINTF("removed peer [");
    PRINT6ADDR(&peer->session.addr);
    PRINTF("]:%d\n", uip_ntohs(peer->session.port));
#endif
#endif /* WITH_CONTIKI */

    free_peer = 1;

  }

  (void)CALL(ctx, event, &peer->session, 
	     (dtls_alert_level_t)data[0], (unsigned short)data[1]);
  switch (data[1]) {
  case DTLS_ALERT_CLOSE_NOTIFY:
    /* If state is DTLS_STATE_CLOSING, we have already sent a
     * close_notify so, do not send that again. */
    if (peer->state != DTLS_STATE_CLOSING) {
      peer->state = DTLS_STATE_CLOSING;
      dtls_alert(ctx, peer, DTLS_ALERT_LEVEL_FATAL, DTLS_ALERT_CLOSE_NOTIFY);
    } else
      peer->state = DTLS_STATE_CLOSED;
    break;
  default:
    ;
  }
  
  if (free_peer) {
    dtls_stop_retransmission(ctx, peer);
    dtls_destory_peer(ctx, peer, 0);
  }

  return free_peer;
}

static int dtls_alert_send_from_err(dtls_context_t *ctx, dtls_peer_t *peer,
				    session_t *session, int err)
{
  int level;
  int desc;

  if (err < -(1 << 8) && err > -(3 << 8)) {
    level = ((-err) & 0xff00) >> 8;
    desc = (-err) & 0xff;
    if (!peer) {
      peer = dtls_get_peer(ctx, session);
    }
    if (peer) {
      return dtls_alert(ctx, peer, level, desc);
    }
  } else if (err == -1) {
    if (!peer) {
      peer = dtls_get_peer(ctx, session);
    }
    if (peer) {
      return dtls_alert(ctx, peer, DTLS_ALERT_LEVEL_FATAL, DTLS_ALERT_INTERNAL_ERROR);
    }
  }
  return -1;
}

/** 
 * Handles incoming data as DTLS message from given peer.
 */
int
dtls_handle_message(dtls_context_t *ctx, 
		    session_t *session,
		    uint8 *msg, int msglen) {
  dtls_peer_t *peer = NULL;
  unsigned int rlen;		/* record length */
  uint8 *data; 			/* (decrypted) payload */
  size_t data_length;		/* length of decrypted payload 
				   (without MAC and padding) */
  int err;

<<<<<<< HEAD
  peer = dtls_get_peer(ctx, session);
=======
  /* check if we have DTLS state for addr/port/ifindex */
  peer = dtls_get_peer(ctx, session);

#ifndef NDEBUG
  if (peer) {
    unsigned char addrbuf[72];

    dsrv_print_addr(session, addrbuf, sizeof(addrbuf));
    debug("found peer %s\n", addrbuf);
  }
#endif /* NDEBUG */

  if (!peer) {			

    /* get first record from client message */
    rlen = is_record(msg, msglen);
    assert(rlen <= msglen);

    if (!rlen) {
#ifndef NDEBUG
      if (msglen > 3) 
	debug("dropped invalid message %02x%02x%02x%02x\n", msg[0], msg[1], msg[2], msg[3]);
      else
	debug("dropped invalid message (less than four bytes)\n");
#endif
      return 0;
    }

    /* is_record() ensures that msg contains at least a record header */
    data = msg + DTLS_RH_LENGTH;
    data_length = rlen - DTLS_RH_LENGTH;

    /* When no DTLS state exists for this peer, we only allow a
       Client Hello message with 
        
       a) a valid cookie, or 
       b) no cookie.

       Anything else will be rejected. Fragementation is not allowed
       here as it would require peer state as well.
    */

    if (dtls_verify_peer(ctx, NULL, session, msg, data, data_length) <= 0) {
      warn("cannot verify peer\n");
      return -1;
    }
    
    /* msg contains a Client Hello with a valid cookie, so we can
       safely create the server state machine and continue with
       the handshake. */

    peer = dtls_new_peer(session);
    if (!peer) {
      dsrv_log(LOG_ALERT, "cannot create peer");
      /* FIXME: signal internal error */
      return -1;
    }

    /* Initialize record sequence number to 1 for new peers. The first
     * record with sequence number 0 is a stateless Hello Verify Request.
     */
    peer->rseq[5] = 1;

    /* First negotiation step: check for PSK
     *
     * Note that we already have checked that msg is a Handshake
     * message containing a ClientHello. dtls_get_cipher() therefore
     * does not check again.
     */
    if (!dtls_update_parameters(ctx, peer, 
			msg + DTLS_RH_LENGTH, rlen - DTLS_RH_LENGTH)) {

      warn("error updating security parameters\n");
      /* FIXME: send handshake failure Alert */
      dtls_alert(ctx, peer, DTLS_ALERT_LEVEL_FATAL, 
		 DTLS_ALERT_HANDSHAKE_FAILURE);
      dtls_free_peer(peer);
      return -1;
    }

#ifndef WITH_CONTIKI
    HASH_ADD_PEER(ctx->peers, session, peer);
#else /* WITH_CONTIKI */
    list_add(ctx->peers, peer);
#endif /* WITH_CONTIKI */
    
    /* update finish MAC */
    update_hs_hash(peer, msg + DTLS_RH_LENGTH, rlen - DTLS_RH_LENGTH); 
 
    if (dtls_send_server_hello(ctx, peer) > 0)
      peer->state = DTLS_STATE_SERVERHELLO;
    
    /* after sending the ServerHelloDone, we expect the 
     * ClientKeyExchange (possibly containing the PSK id),
     * followed by a ChangeCipherSpec and an encrypted Finished.
     */
>>>>>>> 982cbf5f

  if (!peer) {
    debug("dtls_handle_message: PEER NOT FOUND\n");
    dtls_dsrv_log_addr(LOG_DEBUG, "peer addr", session);
  } else {
    debug("dtls_handle_message: FOUND PEER\n");
  }

  /* FIXME: check sequence number of record and drop message if the
   * number is not exactly the last number that we have responded to + 1. 
   * Otherwise, stop retransmissions for this specific peer and 
   * continue processing. */
  if (peer) {
    dtls_stop_retransmission(ctx, peer);
  }

  while ((rlen = is_record(msg,msglen))) {
    dtls_peer_type role;
    dtls_state_t state;

    debug("got packet %d (%d bytes)\n", msg[0], rlen);
    if (peer) {
      /* skip packet if it is from a different epoch */
      if (memcmp(DTLS_RECORD_HEADER(msg)->epoch,
		 peer->epoch, sizeof(uint16)) != 0)
        goto next;

      if (!decrypt_verify(peer, msg, rlen, &data, &data_length)) {
        info("decrypt_verify() failed\n");
        goto next;
      }
      role = peer->role;
      state = peer->state;
    } else {
      /* is_record() ensures that msg contains at least a record header */
      data = msg + DTLS_RH_LENGTH;
      data_length = rlen - DTLS_RH_LENGTH;
      state = DTLS_STATE_WAIT_CLIENTHELLO;
      role = DTLS_SERVER;
    }

    dtls_dsrv_hexdump_log(LOG_DEBUG, "receive header", msg,
			  sizeof(dtls_record_header_t), 1);
    dtls_dsrv_hexdump_log(LOG_DEBUG, "receive unencrypted", data, data_length, 1);

    /* Handle received record according to the first byte of the
     * message, i.e. the subprotocol. We currently do not support
     * combining multiple fragments of one type into a single
     * record. */

    switch (msg[0]) {

    case DTLS_CT_CHANGE_CIPHER_SPEC:
      err = handle_ccs(ctx, peer, msg, data, data_length);
      if (err < 0) {
	warn("error while handling ChangeCipherSpec package\n");
	dtls_alert_send_from_err(ctx, peer, session, err);
	return err;
      }
      break;

    case DTLS_CT_ALERT:
      err = handle_alert(ctx, peer, msg, data, data_length);
      if (err < 0) {
        warn("received wrong package\n");
	/* handle alert has invalidated peer */
	peer = NULL;
	return err;
      }
      break;

    case DTLS_CT_HANDSHAKE:
      err = handle_handshake(ctx, peer, session, role, state, msg, data, data_length);
      if (err < 0) {
	warn("error while handling handshake package\n");
	dtls_alert_send_from_err(ctx, peer, session, err);
	return err;
      }
      if (peer && peer->state == DTLS_STATE_CONNECTED) {
	/* stop retransmissions */
	dtls_stop_retransmission(ctx, peer);
	CALL(ctx, event, &peer->session, 0, DTLS_EVENT_CONNECTED);
      }
      break;

    case DTLS_CT_APPLICATION_DATA:
      info("** application data:\n");
      if (!peer) {
        warn("no peer available, send an alert\n");
        dtls_alert(ctx, peer, DTLS_ALERT_LEVEL_FATAL, DTLS_ALERT_UNEXPECTED_MESSAGE);
        return -1;
      }
      CALL(ctx, read, &peer->session, data, data_length);
      break;
    default:
      info("dropped unknown message of type %d\n",msg[0]);
    }

  next:
    /* advance msg by length of ciphertext */
    msg += rlen;
    msglen -= rlen;
  }

  return 0;
}

dtls_context_t *
dtls_new_context(void *app_data) {
  dtls_context_t *c;

  prng_init(clock_time()); /* FIXME: need something better to init PRNG here */

  c = &the_dtls_context;

  memset(c, 0, sizeof(dtls_context_t));
  c->app = app_data;
  
  LIST_STRUCT_INIT(c, sendqueue);

#ifdef WITH_CONTIKI
  LIST_STRUCT_INIT(c, peers);
  /* LIST_STRUCT_INIT(c, key_store); */
  
  process_start(&dtls_retransmit_process, (char *)c);
  PROCESS_CONTEXT_BEGIN(&dtls_retransmit_process);
  /* the retransmit timer must be initialized to some large value */
  etimer_set(&c->retransmit_timer, 0xFFFF);
  PROCESS_CONTEXT_END(&coap_retransmit_process);
#endif /* WITH_CONTIKI */

  if (prng(c->cookie_secret, DTLS_COOKIE_SECRET_LENGTH))
    c->cookie_secret_age = clock_time();
  else 
    goto error;
  
  return c;

 error:
  dsrv_log(LOG_ALERT, "cannot create DTLS context\n");
  if (c)
    dtls_free_context(c);
  return NULL;
}

void dtls_free_context(dtls_context_t *ctx) {
  dtls_peer_t *p;
  
#ifndef WITH_CONTIKI
  dtls_peer_t *tmp;

  if (ctx->peers) {
    HASH_ITER(hh, ctx->peers, p, tmp) {
      dtls_destory_peer(ctx, p, 1);
    }
  }
#else /* WITH_CONTIKI */
  int i;

  p = (dtls_peer_t *)peer_storage.mem;
  for (i = 0; i < peer_storage.num; ++i, ++p) {
    if (peer_storage.count[i])
      dtls_destory_peer(ctx, p, 1);
  }
#endif /* WITH_CONTIKI */
}

int
<<<<<<< HEAD
dtls_connect(dtls_context_t *ctx, const session_t *dst) {
  dtls_peer_t *peer;
  int res;

  peer = dtls_get_peer(ctx, dst);
  
  if (peer) {
=======
dtls_connect_peer(dtls_context_t *ctx, dtls_peer_t *peer) {
  uint8 *p = ctx->sendbuf;
  size_t size;
  int res;

  assert(peer);
  if (!peer)
    return -1;

  /* check if the same peer is already in our list */
  if (peer == dtls_get_peer(ctx, &peer->session)) {
>>>>>>> 982cbf5f
    debug("found peer, try to re-connect\n");
    /* FIXME: send HelloRequest if we are server, 
       ClientHello with good cookie if client */
    return 0;
  }
    
  /* set peer role to server: */
  peer->role = DTLS_CLIENT;

  dtls_add_peer(ctx, peer);

  /* send ClientHello with empty Cookie */
  res = dtls_send_client_hello(ctx, peer, NULL, 0);
  if (res < 0)
    warn("cannot send ClientHello\n");
  else 
    peer->state = DTLS_STATE_CLIENTHELLO;

  return res;
}

<<<<<<< HEAD
static void
=======
int
dtls_connect(dtls_context_t *ctx, const session_t *dst) {
  dtls_peer_t *peer;

  peer = dtls_get_peer(ctx, dst);
  
  if (!peer)
    peer = dtls_new_peer(dst);

  if (!peer) {
    dsrv_log(LOG_CRIT, "cannot create new peer\n");
    return -1;
  }

  return dtls_connect_peer(ctx, peer);
}

void
>>>>>>> 982cbf5f
dtls_retransmit(dtls_context_t *context, netq_t *node) {
  if (!context || !node)
    return;

  /* re-initialize timeout when maximum number of retransmissions are not reached yet */
  if (node->retransmit_cnt < DTLS_DEFAULT_MAX_RETRANSMIT) {
      unsigned char sendbuf[DTLS_MAX_BUF];
      size_t len = sizeof(sendbuf);

      node->retransmit_cnt++;
      node->t += (node->timeout << node->retransmit_cnt);
      netq_insert_node((netq_t **)context->sendqueue, node);
      
      debug("** retransmit packet\n");
      
      if (dtls_prepare_record(node->peer, DTLS_CT_HANDSHAKE, 
			      (uint8 **)&(node->data), &(node->length), 1,
			      sendbuf, &len) > 0) {

	dtls_dsrv_hexdump_log(LOG_DEBUG, "retransmit header", sendbuf,
			      sizeof(dtls_record_header_t), 1);
	dtls_dsrv_hexdump_log(LOG_DEBUG, "retransmit unencrypted", node->data,
			      node->length, 1);

	(void)CALL(context, write, &node->peer->session, sendbuf, len);
      }
      return;
  }

  /* no more retransmissions, remove node from system */
  
  debug("** removed transaction\n");

  /* And finally delete the node */
  netq_node_free(node);
}

static void
dtls_stop_retransmission(dtls_context_t *context, dtls_peer_t *peer) {
  void *node;
  node = list_head((list_t)context->sendqueue); 

  while (node) {
    if (dtls_session_equals(&((netq_t *)node)->peer->session,
			    &peer->session)) {
      void *tmp = node;
      node = list_item_next(node);
      list_remove((list_t)context->sendqueue, tmp);
      netq_node_free((netq_t *)tmp);
    } else
      node = list_item_next(node);    
  }
}

#ifdef WITH_CONTIKI
/*---------------------------------------------------------------------------*/
/* message retransmission */
/*---------------------------------------------------------------------------*/
PROCESS_THREAD(dtls_retransmit_process, ev, data)
{
  clock_time_t now;
  netq_t *node;

  PROCESS_BEGIN();

  debug("Started DTLS retransmit process\r\n");

  while(1) {
    PROCESS_YIELD();
    if (ev == PROCESS_EVENT_TIMER) {
      if (etimer_expired(&the_dtls_context.retransmit_timer)) {
	
	node = list_head(the_dtls_context.sendqueue);
	
	now = clock_time();
	while (node && node->t <= now) {
	  dtls_retransmit(&the_dtls_context, list_pop(the_dtls_context.sendqueue));
	  node = list_head(the_dtls_context.sendqueue);
	}

	/* need to set timer to some value even if no nextpdu is available */
	etimer_set(&the_dtls_context.retransmit_timer, 
		   node ? node->t - now : 0xFFFF);
      } 
    }
  }
  
  PROCESS_END();
}
#endif /* WITH_CONTIKI */<|MERGE_RESOLUTION|>--- conflicted
+++ resolved
@@ -114,17 +114,6 @@
     P += dtls_ ## T ## _to_int(P) + sizeof(T);				\
   }
 
-<<<<<<< HEAD
-=======
-uint8 _clear[DTLS_MAX_BUF]; /* target buffer message decryption */
-uint8 _buf[DTLS_MAX_BUF]; /* target buffer for several crypto operations */
-
-#ifndef NDEBUG
-void hexdump(const unsigned char *packet, int length);
-void dump(unsigned char *buf, size_t len);
-#endif
-
->>>>>>> 982cbf5f
 /* some constants for the PRF */
 #define PRF_LABEL(Label) prf_label_##Label
 #define PRF_LABEL_SIZE(Label) (sizeof(PRF_LABEL(Label)) - 1)
@@ -135,7 +124,6 @@
 static const unsigned char prf_label_server[] = "server";
 static const unsigned char prf_label_finished[] = " finished";
 
-<<<<<<< HEAD
 /* first part of Raw public key, the is the start of the Subject Public Key */
 static const unsigned char cert_asn1_header[] = {
   0x30, 0x59, /* SEQUENCE, length 89 bytes */
@@ -147,11 +135,6 @@
       0x03, 0x42, 0x00, /* BIT STRING, length 66 bytes, 0 bits unused */
          0x04 /* uncompressed, followed by the r und s values of the public key */
 };
-=======
-extern void netq_init();
-extern void crypto_init();
-extern void peer_init();
->>>>>>> 982cbf5f
 
 static dtls_context_t the_dtls_context;
 
@@ -193,13 +176,8 @@
  */
 static void dtls_stop_retransmission(dtls_context_t *context, dtls_peer_t *peer);
 
-<<<<<<< HEAD
-static dtls_peer_t *
-dtls_get_peer(struct dtls_context_t *ctx, const session_t *session) {
-=======
 dtls_peer_t *
 dtls_get_peer(const dtls_context_t *ctx, const session_t *session) {
->>>>>>> 982cbf5f
   dtls_peer_t *p = NULL;
 
 #ifndef WITH_CONTIKI
@@ -213,7 +191,7 @@
   return p;
 }
 
-void
+static void
 dtls_add_peer(dtls_context_t *ctx, dtls_peer_t *peer) {
 #ifndef WITH_CONTIKI
   HASH_ADD_PEER(ctx->peers, session, peer);
@@ -896,38 +874,6 @@
   }
   return 0;
 }
-
-<<<<<<< HEAD
-static dtls_peer_t *
-dtls_new_peer(dtls_context_t *ctx, 
-	      const session_t *session) {
-  dtls_peer_t *peer;
-
-  peer = dtls_malloc_peer();
-  if (peer) {
-    memset(peer, 0, sizeof(dtls_peer_t));
-    memcpy(&peer->session, session, sizeof(session_t));
-
-    dtls_dsrv_log_addr(LOG_DEBUG, "dtls_new_peer", session);
-    /* initially allow the NULL cipher */
-    peer->security_params.cipher = TLS_NULL_WITH_NULL_NULL;
-    peer->security_params.compression = TLS_COMPRESSION_NULL;
-
-    /* initialize the handshake hash wrt. the hard-coded DTLS version */
-    debug("DTLSv12: initialize HASH_SHA256\n");
-    /* TLS 1.2:  PRF(secret, label, seed) = P_<hash>(secret, label + seed) */
-    /* FIXME: we use the default SHA256 here, might need to support other 
-              hash functions as well */
-    dtls_hash_init(&peer->hs_state.hs_hash);
-  }
-  
-  return peer;
-}
-=======
-#ifndef NDEBUG
-extern size_t dsrv_print_addr(const session_t *, unsigned char *, size_t);
-#endif
->>>>>>> 982cbf5f
 
 static inline void
 update_hs_hash(dtls_peer_t *peer, uint8 *data, size_t length) {
@@ -2950,7 +2896,7 @@
       /* msg contains a Client Hello with a valid cookie, so we can
        * safely create the server state machine and continue with
        * the handshake. */
-      peer = dtls_new_peer(ctx, session);
+      peer = dtls_new_peer(session);
       if (!peer) {
         dsrv_log(LOG_ALERT, "cannot create peer\n");
         return dtls_alert_fatal_create(DTLS_ALERT_INTERNAL_ERROR);
@@ -2961,12 +2907,7 @@
        * record with sequence number 0 is a stateless Hello Verify Request.
        */
       peer->rseq[5] = 1;
-
-#ifndef WITH_CONTIKI
-      HASH_ADD_PEER(ctx->peers, session, peer);
-#else /* WITH_CONTIKI */
-      list_add(ctx->peers, peer);
-#endif /* WITH_CONTIKI */
+      dtls_add_peer(ctx, peer);
     }
 
     clear_hs_hash(peer);
@@ -3186,106 +3127,8 @@
 				   (without MAC and padding) */
   int err;
 
-<<<<<<< HEAD
-  peer = dtls_get_peer(ctx, session);
-=======
   /* check if we have DTLS state for addr/port/ifindex */
   peer = dtls_get_peer(ctx, session);
-
-#ifndef NDEBUG
-  if (peer) {
-    unsigned char addrbuf[72];
-
-    dsrv_print_addr(session, addrbuf, sizeof(addrbuf));
-    debug("found peer %s\n", addrbuf);
-  }
-#endif /* NDEBUG */
-
-  if (!peer) {			
-
-    /* get first record from client message */
-    rlen = is_record(msg, msglen);
-    assert(rlen <= msglen);
-
-    if (!rlen) {
-#ifndef NDEBUG
-      if (msglen > 3) 
-	debug("dropped invalid message %02x%02x%02x%02x\n", msg[0], msg[1], msg[2], msg[3]);
-      else
-	debug("dropped invalid message (less than four bytes)\n");
-#endif
-      return 0;
-    }
-
-    /* is_record() ensures that msg contains at least a record header */
-    data = msg + DTLS_RH_LENGTH;
-    data_length = rlen - DTLS_RH_LENGTH;
-
-    /* When no DTLS state exists for this peer, we only allow a
-       Client Hello message with 
-        
-       a) a valid cookie, or 
-       b) no cookie.
-
-       Anything else will be rejected. Fragementation is not allowed
-       here as it would require peer state as well.
-    */
-
-    if (dtls_verify_peer(ctx, NULL, session, msg, data, data_length) <= 0) {
-      warn("cannot verify peer\n");
-      return -1;
-    }
-    
-    /* msg contains a Client Hello with a valid cookie, so we can
-       safely create the server state machine and continue with
-       the handshake. */
-
-    peer = dtls_new_peer(session);
-    if (!peer) {
-      dsrv_log(LOG_ALERT, "cannot create peer");
-      /* FIXME: signal internal error */
-      return -1;
-    }
-
-    /* Initialize record sequence number to 1 for new peers. The first
-     * record with sequence number 0 is a stateless Hello Verify Request.
-     */
-    peer->rseq[5] = 1;
-
-    /* First negotiation step: check for PSK
-     *
-     * Note that we already have checked that msg is a Handshake
-     * message containing a ClientHello. dtls_get_cipher() therefore
-     * does not check again.
-     */
-    if (!dtls_update_parameters(ctx, peer, 
-			msg + DTLS_RH_LENGTH, rlen - DTLS_RH_LENGTH)) {
-
-      warn("error updating security parameters\n");
-      /* FIXME: send handshake failure Alert */
-      dtls_alert(ctx, peer, DTLS_ALERT_LEVEL_FATAL, 
-		 DTLS_ALERT_HANDSHAKE_FAILURE);
-      dtls_free_peer(peer);
-      return -1;
-    }
-
-#ifndef WITH_CONTIKI
-    HASH_ADD_PEER(ctx->peers, session, peer);
-#else /* WITH_CONTIKI */
-    list_add(ctx->peers, peer);
-#endif /* WITH_CONTIKI */
-    
-    /* update finish MAC */
-    update_hs_hash(peer, msg + DTLS_RH_LENGTH, rlen - DTLS_RH_LENGTH); 
- 
-    if (dtls_send_server_hello(ctx, peer) > 0)
-      peer->state = DTLS_STATE_SERVERHELLO;
-    
-    /* after sending the ServerHelloDone, we expect the 
-     * ClientKeyExchange (possibly containing the PSK id),
-     * followed by a ChangeCipherSpec and an encrypted Finished.
-     */
->>>>>>> 982cbf5f
 
   if (!peer) {
     debug("dtls_handle_message: PEER NOT FOUND\n");
@@ -3454,18 +3297,7 @@
 }
 
 int
-<<<<<<< HEAD
-dtls_connect(dtls_context_t *ctx, const session_t *dst) {
-  dtls_peer_t *peer;
-  int res;
-
-  peer = dtls_get_peer(ctx, dst);
-  
-  if (peer) {
-=======
 dtls_connect_peer(dtls_context_t *ctx, dtls_peer_t *peer) {
-  uint8 *p = ctx->sendbuf;
-  size_t size;
   int res;
 
   assert(peer);
@@ -3474,7 +3306,6 @@
 
   /* check if the same peer is already in our list */
   if (peer == dtls_get_peer(ctx, &peer->session)) {
->>>>>>> 982cbf5f
     debug("found peer, try to re-connect\n");
     /* FIXME: send HelloRequest if we are server, 
        ClientHello with good cookie if client */
@@ -3496,9 +3327,6 @@
   return res;
 }
 
-<<<<<<< HEAD
-static void
-=======
 int
 dtls_connect(dtls_context_t *ctx, const session_t *dst) {
   dtls_peer_t *peer;
@@ -3516,8 +3344,7 @@
   return dtls_connect_peer(ctx, peer);
 }
 
-void
->>>>>>> 982cbf5f
+static void
 dtls_retransmit(dtls_context_t *context, netq_t *node) {
   if (!context || !node)
     return;
