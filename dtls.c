--- conflicted
+++ resolved
@@ -1,10 +1,6 @@
 /*******************************************************************************
  *
-<<<<<<< HEAD
- * Copyright (c) 2011-2020 Olaf Bergmann (TZI) and others.
-=======
- * Copyright (c) 2011-2021 Olaf Bergmann (TZI) and others.
->>>>>>> 25467388
+ * Copyright (c) 2011-2022 Olaf Bergmann (TZI) and others.
  * All rights reserved. This program and the accompanying materials
  * are made available under the terms of the Eclipse Public License v1.0
  * and Eclipse Distribution License v. 1.0 which accompanies this distribution.
