/* dtls -- a very basic DTLS implementation
 *
 * Copyright (C) 2011--2012 Olaf Bergmann <bergmann@tzi.org>
 * Copyright (C) 2013 Hauke Mehrtens <hauke@hauke-m.de>
 *
 * Permission is hereby granted, free of charge, to any person
 * obtaining a copy of this software and associated documentation
 * files (the "Software"), to deal in the Software without
 * restriction, including without limitation the rights to use, copy,
 * modify, merge, publish, distribute, sublicense, and/or sell copies
 * of the Software, and to permit persons to whom the Software is
 * furnished to do so, subject to the following conditions:
 *
 * The above copyright notice and this permission notice shall be
 * included in all copies or substantial portions of the Software.
 *
 * THE SOFTWARE IS PROVIDED "AS IS", WITHOUT WARRANTY OF ANY KIND,
 * EXPRESS OR IMPLIED, INCLUDING BUT NOT LIMITED TO THE WARRANTIES OF
 * MERCHANTABILITY, FITNESS FOR A PARTICULAR PURPOSE AND
 * NONINFRINGEMENT. IN NO EVENT SHALL THE AUTHORS OR COPYRIGHT HOLDERS
 * BE LIABLE FOR ANY CLAIM, DAMAGES OR OTHER LIABILITY, WHETHER IN AN
 * ACTION OF CONTRACT, TORT OR OTHERWISE, ARISING FROM, OUT OF OR IN
 * CONNECTION WITH THE SOFTWARE OR THE USE OR OTHER DEALINGS IN THE
 * SOFTWARE.
 */

#include "tinydtls.h"
#include "config.h"
#include "dtls_time.h"

#include <stdio.h>
#include <stdlib.h>
#ifdef HAVE_ASSERT_H
#include <assert.h>
#endif
#ifndef WITH_CONTIKI
#include <stdlib.h>
#include "uthash.h"
#endif /* WITH_CONTIKI */

#include "debug.h"
#include "numeric.h"
#include "netq.h"
#include "dtls.h"
<<<<<<< HEAD
=======
#include "alert.h"
#include "session.h"
>>>>>>> 5d014fec
#include "prng.h"

#ifdef WITH_SHA256
#  include "sha2/sha2.h"
#endif

#define dtls_set_version(H,V) dtls_int_to_uint16((H)->version, (V))
#define dtls_set_content_type(H,V) ((H)->content_type = (V) & 0xff)
#define dtls_set_length(H,V)  ((H)->length = (V))

#define dtls_get_content_type(H) ((H)->content_type & 0xff)
#define dtls_get_version(H) dtls_uint16_to_int((H)->version)
#define dtls_get_epoch(H) dtls_uint16_to_int((H)->epoch)
#define dtls_get_sequence_number(H) dtls_uint48_to_ulong((H)->sequence_number)
#define dtls_get_fragment_length(H) dtls_uint24_to_int((H)->fragment_length)

#ifndef WITH_CONTIKI
#define HASH_FIND_PEER(head,sess,out)		\
  HASH_FIND(hh,head,sess,sizeof(session_t),out)
#define HASH_ADD_PEER(head,sess,add)		\
  HASH_ADD(hh,head,sess,sizeof(session_t),add)
#define HASH_DEL_PEER(head,delptr)		\
  HASH_DELETE(hh,head,delptr)
#endif /* WITH_CONTIKI */

#define DTLS_RH_LENGTH sizeof(dtls_record_header_t)
#define DTLS_HS_LENGTH sizeof(dtls_handshake_header_t)
#define DTLS_CH_LENGTH sizeof(dtls_client_hello_t) /* no variable length fields! */
#define DTLS_COOKIE_LENGTH_MAX 32
#define DTLS_CH_LENGTH_MAX sizeof(dtls_client_hello_t) + DTLS_COOKIE_LENGTH_MAX + 12 + 26
#define DTLS_HV_LENGTH sizeof(dtls_hello_verify_t)
#define DTLS_SH_LENGTH (2 + DTLS_RANDOM_LENGTH + 1 + 2 + 1)
#define DTLS_CE_LENGTH (3 + 3 + 27 + DTLS_EC_KEY_SIZE + DTLS_EC_KEY_SIZE)
#define DTLS_SKEXEC_LENGTH (1 + 2 + 1 + 1 + DTLS_EC_KEY_SIZE + DTLS_EC_KEY_SIZE + 1 + 1 + 2 + 70)
#define DTLS_SKEXECPSK_LENGTH_MIN 2
#define DTLS_SKEXECPSK_LENGTH_MAX 2 + DTLS_PSK_MAX_CLIENT_IDENTITY_LEN
#define DTLS_CKXPSK_LENGTH_MIN 2
#define DTLS_CKXEC_LENGTH (1 + 1 + DTLS_EC_KEY_SIZE + DTLS_EC_KEY_SIZE)
#define DTLS_CV_LENGTH (1 + 1 + 2 + 1 + 1 + 1 + 1 + DTLS_EC_KEY_SIZE + 1 + 1 + DTLS_EC_KEY_SIZE)
#define DTLS_FIN_LENGTH 12

#define HS_HDR_LENGTH  DTLS_RH_LENGTH + DTLS_HS_LENGTH
#define HV_HDR_LENGTH  HS_HDR_LENGTH + DTLS_HV_LENGTH

#define HIGH(V) (((V) >> 8) & 0xff)
#define LOW(V)  ((V) & 0xff)

#define DTLS_RECORD_HEADER(M) ((dtls_record_header_t *)(M))
#define DTLS_HANDSHAKE_HEADER(M) ((dtls_handshake_header_t *)(M))

#define HANDSHAKE(M) ((dtls_handshake_header_t *)((M) + DTLS_RH_LENGTH))
#define CLIENTHELLO(M) ((dtls_client_hello_t *)((M) + HS_HDR_LENGTH))

/* The length check here should work because dtls_*_to_int() works on
 * unsigned char. Otherwise, broken messages could cause severe
 * trouble. Note that this macro jumps out of the current program flow
 * when the message is too short. Beware!
 */
#define SKIP_VAR_FIELD(P,L,T) {						\
    if (L < dtls_ ## T ## _to_int(P) + sizeof(T))			\
      goto error;							\
    L -= dtls_ ## T ## _to_int(P) + sizeof(T);				\
    P += dtls_ ## T ## _to_int(P) + sizeof(T);				\
  }

/* some constants for the PRF */
#define PRF_LABEL(Label) prf_label_##Label
#define PRF_LABEL_SIZE(Label) (sizeof(PRF_LABEL(Label)) - 1)

static const unsigned char prf_label_master[] = "master secret";
static const unsigned char prf_label_key[] = "key expansion";
static const unsigned char prf_label_client[] = "client";
static const unsigned char prf_label_server[] = "server";
static const unsigned char prf_label_finished[] = " finished";

/* first part of Raw public key, the is the start of the Subject Public Key */
static const unsigned char cert_asn1_header[] = {
  0x30, 0x59, /* SEQUENCE, length 89 bytes */
    0x30, 0x13, /* SEQUENCE, length 19 bytes */
      0x06, 0x07, /* OBJECT IDENTIFIER ecPublicKey (1 2 840 10045 2 1) */
        0x2A, 0x86, 0x48, 0xCE, 0x3D, 0x02, 0x01,
      0x06, 0x08, /* OBJECT IDENTIFIER prime256v1 (1 2 840 10045 3 1 7) */
        0x2A, 0x86, 0x48, 0xCE, 0x3D, 0x03, 0x01, 0x07,
      0x03, 0x42, 0x00, /* BIT STRING, length 66 bytes, 0 bits unused */
         0x04 /* uncompressed, followed by the r und s values of the public key */
};

static dtls_context_t the_dtls_context;

#ifdef WITH_CONTIKI
PROCESS(dtls_retransmit_process, "DTLS retransmit process");
#endif

void
dtls_init() {
  dtls_clock_init();
  crypto_init();
  netq_init();
  peer_init();
}

/* Calls cb_alert() with given arguments if defined, otherwise an
 * error message is logged and the result is -1. This is just an
 * internal helper.
 */
#define CALL(Context, which, ...)					\
  ((Context)->h && (Context)->h->which					\
   ? (Context)->h->which((Context), ##__VA_ARGS__)			\
   : -1)

static int
dtls_send_multi(dtls_context_t *ctx, dtls_peer_t *peer,
		dtls_security_parameters_t *security , session_t *session,
		unsigned char type, uint8 *buf_array[],
		size_t buf_len_array[], size_t buf_array_len);

/** 
 * Sends the fragment of length \p buflen given in \p buf to the
 * specified \p peer. The data will be MAC-protected and encrypted
 * according to the selected cipher and split into one or more DTLS
 * records of the specified \p type. This function returns the number
 * of bytes that were sent, or \c -1 if an error occurred.
 *
 * \param ctx    The DTLS context to use.
 * \param peer   The remote peer.
 * \param type   The content type of the record. 
 * \param buf    The data to send.
 * \param buflen The actual length of \p buf.
 * \return Less than zero on error, the number of bytes written otherwise.
 */
static int
dtls_send(dtls_context_t *ctx, dtls_peer_t *peer, unsigned char type,
	  uint8 *buf, size_t buflen) {
  return dtls_send_multi(ctx, peer, dtls_security_params(peer), &peer->session,
			 type, &buf, &buflen, 1);
}

/**
 * Stops ongoing retransmissions of handshake messages for @p peer.
 */
static void dtls_stop_retransmission(dtls_context_t *context, dtls_peer_t *peer);

dtls_peer_t *
dtls_get_peer(const dtls_context_t *ctx, const session_t *session) {
  dtls_peer_t *p = NULL;

#ifndef WITH_CONTIKI
  HASH_FIND_PEER(ctx->peers, session, p);
#else /* WITH_CONTIKI */
  for (p = list_head(ctx->peers); p; p = list_item_next(p))
    if (dtls_session_equals(&p->session, session))
      return p;
#endif /* WITH_CONTIKI */
  
  return p;
}

static void
dtls_add_peer(dtls_context_t *ctx, dtls_peer_t *peer) {
#ifndef WITH_CONTIKI
  HASH_ADD_PEER(ctx->peers, session, peer);
#else /* WITH_CONTIKI */
  list_add(ctx->peers, peer);
#endif /* WITH_CONTIKI */
}

int
dtls_write(struct dtls_context_t *ctx, 
	   session_t *dst, uint8 *buf, size_t len) {
  
  dtls_peer_t *peer = dtls_get_peer(ctx, dst);

  /* Check if peer connection already exists */
  if (!peer) { /* no ==> create one */
    int res;

    /* dtls_connect() returns a value greater than zero if a new
     * connection attempt is made, 0 for session reuse. */
    res = dtls_connect(ctx, dst);

    return (res >= 0) ? 0 : res;
  } else { /* a session exists, check if it is in state connected */
    
    if (peer->state != DTLS_STATE_CONNECTED) {
      return 0;
    } else {
      return dtls_send(ctx, peer, DTLS_CT_APPLICATION_DATA, buf, len);
    }
  }
}

static int
dtls_get_cookie(uint8 *msg, size_t msglen, uint8 **cookie) {
  /* To access the cookie, we have to determine the session id's
   * length and skip the whole thing. */
  if (msglen < DTLS_HS_LENGTH + DTLS_CH_LENGTH + sizeof(uint8))
    return dtls_alert_fatal_create(DTLS_ALERT_HANDSHAKE_FAILURE);

  if (dtls_uint16_to_int(msg + DTLS_HS_LENGTH) != DTLS_VERSION)
    return dtls_alert_fatal_create(DTLS_ALERT_PROTOCOL_VERSION);

  msglen -= DTLS_HS_LENGTH + DTLS_CH_LENGTH;
  msg += DTLS_HS_LENGTH + DTLS_CH_LENGTH;

  SKIP_VAR_FIELD(msg, msglen, uint8); /* skip session id */

  if (msglen < (*msg & 0xff) + sizeof(uint8))
    return dtls_alert_fatal_create(DTLS_ALERT_HANDSHAKE_FAILURE);
  
  *cookie = msg + sizeof(uint8);
  return dtls_uint8_to_int(msg);

 error:
  return dtls_alert_fatal_create(DTLS_ALERT_HANDSHAKE_FAILURE);
}

static int
dtls_create_cookie(dtls_context_t *ctx, 
		   session_t *session,
		   uint8 *msg, size_t msglen,
		   uint8 *cookie, int *clen) {
  unsigned char buf[DTLS_HMAC_MAX];
  size_t len, e;

  /* create cookie with HMAC-SHA256 over:
   * - SECRET
   * - session parameters (only IP address?)
   * - client version 
   * - random gmt and bytes
   * - session id
   * - cipher_suites 
   * - compression method
   */

  /* We use our own buffer as hmac_context instead of a dynamic buffer
   * created by dtls_hmac_new() to separate storage space for cookie
   * creation from storage that is used in real sessions. Note that
   * the buffer size must fit with the default hash algorithm (see
   * implementation of dtls_hmac_context_new()). */

  dtls_hmac_context_t hmac_context;
  dtls_hmac_init(&hmac_context, ctx->cookie_secret, DTLS_COOKIE_SECRET_LENGTH);

  dtls_hmac_update(&hmac_context, 
		   (unsigned char *)&session->addr, session->size);

  /* feed in the beginning of the Client Hello up to and including the
     session id */
  e = sizeof(dtls_client_hello_t);
  e += (*(msg + DTLS_HS_LENGTH + e) & 0xff) + sizeof(uint8);
  if (e + DTLS_HS_LENGTH > msglen)
    return dtls_alert_fatal_create(DTLS_ALERT_HANDSHAKE_FAILURE);

  dtls_hmac_update(&hmac_context, msg + DTLS_HS_LENGTH, e);
  
  /* skip cookie bytes and length byte */
  e += *(uint8 *)(msg + DTLS_HS_LENGTH + e) & 0xff;
  e += sizeof(uint8);
  if (e + DTLS_HS_LENGTH > msglen)
    return dtls_alert_fatal_create(DTLS_ALERT_HANDSHAKE_FAILURE);

  dtls_hmac_update(&hmac_context, 
		   msg + DTLS_HS_LENGTH + e,
		   dtls_get_fragment_length(DTLS_HANDSHAKE_HEADER(msg)) - e);

  len = dtls_hmac_finalize(&hmac_context, buf);

  if (len < *clen) {
    memset(cookie + len, 0, *clen - len);
    *clen = len;
  }
  
  memcpy(cookie, buf, *clen);
  return 0;
}

#ifdef DTLS_CHECK_CONTENTTYPE
/* used to check if a received datagram contains a DTLS message */
static char const content_types[] = { 
  DTLS_CT_CHANGE_CIPHER_SPEC,
  DTLS_CT_ALERT,
  DTLS_CT_HANDSHAKE,
  DTLS_CT_APPLICATION_DATA,
  0 				/* end marker */
};
#endif

/**
 * Checks if \p msg points to a valid DTLS record. If
 * 
 */
static unsigned int
is_record(uint8 *msg, size_t msglen) {
  unsigned int rlen = 0;

  if (msglen >= DTLS_RH_LENGTH	/* FIXME allow empty records? */
#ifdef DTLS_CHECK_CONTENTTYPE
      && strchr(content_types, msg[0])
#endif
      && msg[1] == HIGH(DTLS_VERSION)
      && msg[2] == LOW(DTLS_VERSION)) 
    {
      rlen = DTLS_RH_LENGTH + 
	dtls_uint16_to_int(DTLS_RECORD_HEADER(msg)->length);
      
      /* we do not accept wrong length field in record header */
      if (rlen > msglen)	
	rlen = 0;
  } 
  
  return rlen;
}

/**
 * Initializes \p buf as record header. The caller must ensure that \p
 * buf is capable of holding at least \c sizeof(dtls_record_header_t)
 * bytes. Increments sequence number counter of \p security.
 * \return pointer to the next byte after the written header.
 * The length will be set to 0 and has to be changed before sending.
 */ 
static inline uint8 *
dtls_set_record_header(uint8 type, dtls_security_parameters_t *security,
		       uint8 *buf) {
  
  dtls_int_to_uint8(buf, type);
  buf += sizeof(uint8);

  dtls_int_to_uint16(buf, DTLS_VERSION);
  buf += sizeof(uint16);

  if (security) {
    dtls_int_to_uint16(buf, security->epoch);
    buf += sizeof(uint16);

    dtls_int_to_uint48(buf, security->rseq);
    buf += sizeof(uint48);

    /* increment record sequence counter by 1 */
    security->rseq++;
  } else {
    memset(buf, 0, sizeof(uint16) + sizeof(uint48));
    buf += sizeof(uint16) + sizeof(uint48);
  }

  memset(buf, 0, sizeof(uint16));
  return buf + sizeof(uint16);
}

/**
 * Initializes \p buf as handshake header. The caller must ensure that \p
 * buf is capable of holding at least \c sizeof(dtls_handshake_header_t)
 * bytes. Increments message sequence number counter of \p peer.
 * \return pointer to the next byte after \p buf
 */ 
static inline uint8 *
dtls_set_handshake_header(uint8 type, dtls_peer_t *peer, 
			  int length, 
			  int frag_offset, int frag_length, 
			  uint8 *buf) {
  
  dtls_int_to_uint8(buf, type);
  buf += sizeof(uint8);

  dtls_int_to_uint24(buf, length);
  buf += sizeof(uint24);

  if (peer && peer->handshake_params) {
    /* and copy the result to buf */
    dtls_int_to_uint16(buf, peer->handshake_params->hs_state.mseq_s);

    /* increment handshake message sequence counter by 1 */
    peer->handshake_params->hs_state.mseq_s++;
  } else {
    memset(buf, 0, sizeof(uint16));    
  }
  buf += sizeof(uint16);
  
  dtls_int_to_uint24(buf, frag_offset);
  buf += sizeof(uint24);

  dtls_int_to_uint24(buf, frag_length);
  buf += sizeof(uint24);
  
  return buf;
}

/** only one compression method is currently defined */
static uint8 compression_methods[] = {
  TLS_COMPRESSION_NULL
};

/** returns true if the cipher matches TLS_ECDHE_ECDSA_WITH_AES_128_CCM_8 */
static inline int is_tls_ecdhe_ecdsa_with_aes_128_ccm_8(dtls_cipher_t cipher)
{
#ifdef DTLS_ECC
  return cipher == TLS_ECDHE_ECDSA_WITH_AES_128_CCM_8;
#else
  return 0;
#endif /* DTLS_ECC */
}

/** returns true if the cipher matches TLS_PSK_WITH_AES_128_CCM_8 */
static inline int is_tls_psk_with_aes_128_ccm_8(dtls_cipher_t cipher)
{
#ifdef DTLS_PSK
  return cipher == TLS_PSK_WITH_AES_128_CCM_8;
#else
  return 0;
#endif /* DTLS_PSK */
}

/** returns true if the application is configured for psk */
static inline int is_psk_supported(dtls_context_t *ctx)
{
#ifdef DTLS_PSK
  return ctx && ctx->h && ctx->h->get_psk_key;
#else
  return 0;
#endif /* DTLS_PSK */
}

/** returns true if the application is configured for ecdhe_ecdsa */
static inline int is_ecdsa_supported(dtls_context_t *ctx, int is_client)
{
#ifdef DTLS_ECC
  return ctx && ctx->h && ((!is_client && ctx->h->get_ecdsa_key) || 
			   (is_client && ctx->h->verify_ecdsa_key));
#else
  return 0;
#endif /* DTLS_ECC */
}

/** Returns true if the application is configured for ecdhe_ecdsa with
  * client authentication */
static inline int is_ecdsa_client_auth_supported(dtls_context_t *ctx)
{
#ifdef DTLS_ECC
  return ctx && ctx->h && ctx->h->get_ecdsa_key && ctx->h->verify_ecdsa_key;
#else
  return 0;
#endif /* DTLS_ECC */
}

/**
 * Returns @c 1 if @p code is a cipher suite other than @c
 * TLS_NULL_WITH_NULL_NULL that we recognize.
 *
 * @param ctx   The current DTLS context
 * @param code The cipher suite identifier to check
 * @param is_client 1 for a dtls client, 0 for server
 * @return @c 1 iff @p code is recognized,
 */ 
static int
known_cipher(dtls_context_t *ctx, dtls_cipher_t code, int is_client) {
  int psk;
  int ecdsa;

  psk = is_psk_supported(ctx);
  ecdsa = is_ecdsa_supported(ctx, is_client);
  return (psk && is_tls_psk_with_aes_128_ccm_8(code)) ||
	 (ecdsa && is_tls_ecdhe_ecdsa_with_aes_128_ccm_8(code));
}

/** Dump out the cipher keys and IVs used for the symetric cipher. */
static void dtls_debug_keyblock(dtls_security_parameters_t *config)
{
  dtls_debug("key_block (%d bytes):\n", dtls_kb_size(config, peer->role));
  dtls_debug_dump("  client_MAC_secret",
		  dtls_kb_client_mac_secret(config, peer->role),
		  dtls_kb_mac_secret_size(config, peer->role));

  dtls_debug_dump("  server_MAC_secret",
		  dtls_kb_server_mac_secret(config, peer->role),
		  dtls_kb_mac_secret_size(config, peer->role));

  dtls_debug_dump("  client_write_key",
		  dtls_kb_client_write_key(config, peer->role),
		  dtls_kb_key_size(config, peer->role));

  dtls_debug_dump("  server_write_key",
		  dtls_kb_server_write_key(config, peer->role),
		  dtls_kb_key_size(config, peer->role));

  dtls_debug_dump("  client_IV",
		  dtls_kb_client_iv(config, peer->role),
		  dtls_kb_iv_size(config, peer->role));

  dtls_debug_dump("  server_IV",
		  dtls_kb_server_iv(config, peer->role),
		  dtls_kb_iv_size(config, peer->role));
}

/** returns the name of the goven handshake type number.
  * see IANA for a full list of types:
  * https://www.iana.org/assignments/tls-parameters/tls-parameters.xml#tls-parameters-7
  */
static char *dtls_handshake_type_to_name(int type)
{
  switch (type) {
  case DTLS_HT_HELLO_REQUEST:
    return "hello_request";
  case DTLS_HT_CLIENT_HELLO:
    return "client_hello";
  case DTLS_HT_SERVER_HELLO:
    return "server_hello";
  case DTLS_HT_HELLO_VERIFY_REQUEST:
    return "hello_verify_request";
  case DTLS_HT_CERTIFICATE:
    return "certificate";
  case DTLS_HT_SERVER_KEY_EXCHANGE:
    return "server_key_exchange";
  case DTLS_HT_CERTIFICATE_REQUEST:
    return "certificate_request";
  case DTLS_HT_SERVER_HELLO_DONE:
    return "server_hello_done";
  case DTLS_HT_CERTIFICATE_VERIFY:
    return "certificate_verify";
  case DTLS_HT_CLIENT_KEY_EXCHANGE:
    return "client_key_exchange";
  case DTLS_HT_FINISHED:
    return "finished";
  default:
    return "unknown";
  }
}

/**
 * Calculate the pre master secret and after that calculate the master-secret.
 */
static int
calculate_key_block(dtls_context_t *ctx, 
		    dtls_handshake_parameters_t *handshake,
		    dtls_peer_t *peer,
		    session_t *session,
		    dtls_peer_type role) {
  unsigned char *pre_master_secret;
  int pre_master_len = 0;
  dtls_security_parameters_t *security = dtls_security_params_next(peer);
  uint8 master_secret[DTLS_MASTER_SECRET_LENGTH];

  if (!security) {
    return dtls_alert_fatal_create(DTLS_ALERT_INTERNAL_ERROR);
  }

  pre_master_secret = security->key_block;

  switch (handshake->cipher) {
#ifdef DTLS_PSK
  case TLS_PSK_WITH_AES_128_CCM_8: {
    const dtls_psk_key_t *psk;
    int err;

    err = CALL(ctx, get_psk_key, session, handshake->keyx.psk.identity,
	       handshake->keyx.psk.id_length, &psk);
    if (err < 0) {
      dtls_crit("no psk key for session available\n");
      return err;
    }
  /* Temporarily use the key_block storage space for the pre master secret. */
    pre_master_len = dtls_psk_pre_master_secret(psk->key, psk->key_length, 
						pre_master_secret,
						MAX_KEYBLOCK_LENGTH);
    if (pre_master_len < 0) {
      dtls_crit("the psk was too long, for the pre master secret\n");
      return dtls_alert_fatal_create(DTLS_ALERT_INTERNAL_ERROR);
    }
    dtls_debug_hexdump("psk", psk->key, psk->key_length);

    break;
  }
#endif /* DTLS_PSK */
#ifdef DTLS_ECC
  case TLS_ECDHE_ECDSA_WITH_AES_128_CCM_8: {
    pre_master_len = dtls_ecdh_pre_master_secret(handshake->keyx.ecdsa.own_eph_priv,
						 handshake->keyx.ecdsa.other_eph_pub_x,
						 handshake->keyx.ecdsa.other_eph_pub_y,
						 sizeof(handshake->keyx.ecdsa.own_eph_priv),
						 pre_master_secret,
						 MAX_KEYBLOCK_LENGTH);
    if (pre_master_len < 0) {
      dtls_crit("the curve was too long, for the pre master secret\n");
      return dtls_alert_fatal_create(DTLS_ALERT_INTERNAL_ERROR);
    }
    break;
  }
#endif /* DTLS_ECC */
  default:
    dtls_crit("calculate_key_block: unknown cipher\n");
    return dtls_alert_fatal_create(DTLS_ALERT_INTERNAL_ERROR);
  }

  dtls_debug_dump("client_random", handshake->tmp.random.client, DTLS_RANDOM_LENGTH);
  dtls_debug_dump("server_random", handshake->tmp.random.server, DTLS_RANDOM_LENGTH);
  dtls_debug_dump("pre_master_secret", pre_master_secret, pre_master_len);

  dtls_prf(pre_master_secret, pre_master_len,
	   PRF_LABEL(master), PRF_LABEL_SIZE(master),
	   handshake->tmp.random.client, DTLS_RANDOM_LENGTH,
	   handshake->tmp.random.server, DTLS_RANDOM_LENGTH,
	   master_secret,
	   DTLS_MASTER_SECRET_LENGTH);

  dtls_debug_dump("master_secret", master_secret, DTLS_MASTER_SECRET_LENGTH);

  /* create key_block from master_secret
   * key_block = PRF(master_secret,
                    "key expansion" + tmp.random.server + tmp.random.client) */

  dtls_prf(master_secret,
	   DTLS_MASTER_SECRET_LENGTH,
	   PRF_LABEL(key), PRF_LABEL_SIZE(key),
	   handshake->tmp.random.server, DTLS_RANDOM_LENGTH,
	   handshake->tmp.random.client, DTLS_RANDOM_LENGTH,
	   security->key_block,
	   dtls_kb_size(security, role));

  memcpy(handshake->tmp.master_secret, master_secret, DTLS_MASTER_SECRET_LENGTH);
  dtls_debug_keyblock(security);

  security->cipher = handshake->cipher;
  security->compression = handshake->compression;
  security->rseq = 0;

  return 0;
}

/* TODO: add a generic method which iterates over a list and searches for a specific key */
static int verify_ext_eliptic_curves(uint8 *data, size_t data_length) {
  int i, curve_name;

  /* length of curve list */
  i = dtls_uint16_to_int(data);
  data += sizeof(uint16);
  if (i + sizeof(uint16) != data_length) {
    dtls_warn("the list of the supported elliptic curves should be tls extension length - 2\n");
    return dtls_alert_fatal_create(DTLS_ALERT_HANDSHAKE_FAILURE);
  }

  for (i = data_length - sizeof(uint16); i > 0; i -= sizeof(uint16)) {
    /* check if this curve is supported */
    curve_name = dtls_uint16_to_int(data);
    data += sizeof(uint16);

    if (curve_name == TLS_EXT_ELLIPTIC_CURVES_SECP256R1)
      return 0;
  }

  dtls_warn("no supported elliptic curve found\n");
  return dtls_alert_fatal_create(DTLS_ALERT_HANDSHAKE_FAILURE);
}

static int verify_ext_cert_type(uint8 *data, size_t data_length) {
  int i, cert_type;

  /* length of cert type list */
  i = dtls_uint8_to_int(data);
  data += sizeof(uint8);
  if (i + sizeof(uint8) != data_length) {
    dtls_warn("the list of the supported certificate types should be tls extension length - 1\n");
    return dtls_alert_fatal_create(DTLS_ALERT_HANDSHAKE_FAILURE);
  }

  for (i = data_length - sizeof(uint8); i > 0; i -= sizeof(uint8)) {
    /* check if this cert type is supported */
    cert_type = dtls_uint8_to_int(data);
    data += sizeof(uint8);

    if (cert_type == TLS_CERT_TYPE_RAW_PUBLIC_KEY)
      return 0;
  }

  dtls_warn("no supported certificate type found\n");
  return dtls_alert_fatal_create(DTLS_ALERT_HANDSHAKE_FAILURE);
}

static int verify_ext_ec_point_formats(uint8 *data, size_t data_length) {
  int i, cert_type;

  /* length of ec_point_formats list */
  i = dtls_uint8_to_int(data);
  data += sizeof(uint8);
  if (i + sizeof(uint8) != data_length) {
    dtls_warn("the list of the supported ec_point_formats should be tls extension length - 1\n");
    return dtls_alert_fatal_create(DTLS_ALERT_HANDSHAKE_FAILURE);
  }

  for (i = data_length - sizeof(uint8); i > 0; i -= sizeof(uint8)) {
    /* check if this ec_point_format is supported */
    cert_type = dtls_uint8_to_int(data);
    data += sizeof(uint8);

    if (cert_type == TLS_EXT_EC_POINT_FORMATS_UNCOMPRESSED)
      return 0;
  }

  dtls_warn("no supported ec_point_format found\n");
  return dtls_alert_fatal_create(DTLS_ALERT_HANDSHAKE_FAILURE);
}

/*
 * Check for some TLS Extensions used by the ECDHE_ECDSA cipher.
 */
static int
dtls_check_tls_extension(dtls_peer_t *peer,
			 uint8 *data, size_t data_length, int client_hello)
{
  uint16_t i, j;
  int ext_elliptic_curve = 0;
  int ext_client_cert_type = 0;
  int ext_server_cert_type = 0;
  int ext_ec_point_formats = 0;
  dtls_handshake_parameters_t *handshake = peer->handshake_params;

  if (data_length < sizeof(uint16)) { 
    /* no tls extensions specified */
    if (is_tls_ecdhe_ecdsa_with_aes_128_ccm_8(handshake->cipher)) {
      goto error;
    }
    return 0;
  }

  /* get the length of the tls extension list */
  j = dtls_uint16_to_int(data);
  data += sizeof(uint16);
  data_length -= sizeof(uint16);

  if (data_length < j)
    goto error;

  /* check for TLS extensions needed for this cipher */
  while (data_length) {
    if (data_length < sizeof(uint16) * 2)
      goto error;

    /* get the tls extension type */
    i = dtls_uint16_to_int(data);
    data += sizeof(uint16);
    data_length -= sizeof(uint16);

    /* get the length of the tls extension */
    j = dtls_uint16_to_int(data);
    data += sizeof(uint16);
    data_length -= sizeof(uint16);

    if (data_length < j)
      goto error;

    switch (i) {
      case TLS_EXT_ELLIPTIC_CURVES:
        ext_elliptic_curve = 1;
        if (verify_ext_eliptic_curves(data, j))
          goto error;
        break;
      case TLS_EXT_CLIENT_CERTIFICATE_TYPE:
        ext_client_cert_type = 1;
        if (client_hello) {
	  if (verify_ext_cert_type(data, j))
            goto error;
        } else {
	  if (dtls_uint8_to_int(data) != TLS_CERT_TYPE_RAW_PUBLIC_KEY)
	    goto error;
        }
        break;
      case TLS_EXT_SERVER_CERTIFICATE_TYPE:
        ext_server_cert_type = 1;
        if (client_hello) {
	  if (verify_ext_cert_type(data, j))
            goto error;
        } else {
	  if (dtls_uint8_to_int(data) != TLS_CERT_TYPE_RAW_PUBLIC_KEY)
	    goto error;
        }
        break;
      case TLS_EXT_EC_POINT_FORMATS:
        ext_ec_point_formats = 1;
        if (verify_ext_ec_point_formats(data, j))
          goto error;
        break;
      default:
        dtls_warn("unsupported tls extension: %i\n", i);
        break;
    }
    data += j;
    data_length -= j;
  }
  if (is_tls_ecdhe_ecdsa_with_aes_128_ccm_8(handshake->cipher) && client_hello) {
    if (!ext_elliptic_curve || !ext_client_cert_type || !ext_server_cert_type
	|| !ext_ec_point_formats) {
      dtls_warn("not all required tls extensions found in client hello\n");
      goto error;
    }
  } else if (is_tls_ecdhe_ecdsa_with_aes_128_ccm_8(handshake->cipher) && !client_hello) {
    if (!ext_client_cert_type || !ext_server_cert_type) {
      dtls_warn("not all required tls extensions found in server hello\n");
      goto error;
    }
  }
  return 0;

error:
  if (client_hello && peer->state == DTLS_STATE_CONNECTED) {
    return dtls_alert_create(DTLS_ALERT_LEVEL_WARNING, DTLS_ALERT_NO_RENEGOTIATION);
  } else {
    return dtls_alert_fatal_create(DTLS_ALERT_HANDSHAKE_FAILURE);
  }
}

/**
 * Parses the ClientHello from the client and updates the internal handshake
 * parameters with the new data for the given \p peer. When the ClientHello
 * handshake message in \p data does not contain a cipher suite or
 * compression method, it is copied from the the current security parameters.
 *
 * \param ctx   The current DTLS context.
 * \param peer  The remote peer whose security parameters are about to change.
 * \param data  The handshake message with a ClientHello. 
 * \param data_length The actual size of \p data.
 * \return \c -Something if an error occurred, \c 0 on success.
 */
static int
dtls_update_parameters(dtls_context_t *ctx, 
		       dtls_peer_t *peer,
		       uint8 *data, size_t data_length) {
  int i, j;
  int ok;
  dtls_handshake_parameters_t *config = peer->handshake_params;
  dtls_security_parameters_t *security = dtls_security_params(peer);

  assert(config);
  assert(data_length > DTLS_HS_LENGTH + DTLS_CH_LENGTH);

  /* skip the handshake header and client version information */
  data += DTLS_HS_LENGTH + sizeof(uint16);
  data_length -= DTLS_HS_LENGTH + sizeof(uint16);

  /* store client random in config */
  memcpy(config->tmp.random.client, data, DTLS_RANDOM_LENGTH);
  data += DTLS_RANDOM_LENGTH;
  data_length -= DTLS_RANDOM_LENGTH;

  /* Caution: SKIP_VAR_FIELD may jump to error: */
  SKIP_VAR_FIELD(data, data_length, uint8);	/* skip session id */
  SKIP_VAR_FIELD(data, data_length, uint8);	/* skip cookie */

  i = dtls_uint16_to_int(data);
  if (data_length < i + sizeof(uint16)) {
    /* Looks like we do not have a cipher nor compression. This is ok
     * for renegotiation, but not for the initial handshake. */

    if (!security || security->cipher == TLS_NULL_WITH_NULL_NULL)
      goto error;

    config->cipher = security->cipher;
    config->compression = security->compression;

    return 0;
  }

  data += sizeof(uint16);
  data_length -= sizeof(uint16) + i;

  ok = 0;
  while (i && !ok) {
    config->cipher = dtls_uint16_to_int(data);
    ok = known_cipher(ctx, config->cipher, 0);
    i -= sizeof(uint16);
    data += sizeof(uint16);
  }

  /* skip remaining ciphers */
  data += i;

  if (!ok) {
    /* reset config cipher to a well-defined value */
    config->cipher = TLS_NULL_WITH_NULL_NULL;
    dtls_warn("No matching cipher found\n");
    goto error;
  }

  if (data_length < sizeof(uint8)) { 
    /* no compression specified, take the current compression method */
    if (security)
      config->compression = security->compression;
    else
      config->compression = TLS_COMPRESSION_NULL;
    return 0;
  }

  i = dtls_uint8_to_int(data);
  if (data_length < i + sizeof(uint8))
    goto error;

  data += sizeof(uint8);
  data_length -= sizeof(uint8) + i;

  ok = 0;
  while (i && !ok) {
    for (j = 0; j < sizeof(compression_methods) / sizeof(uint8); ++j)
      if (dtls_uint8_to_int(data) == compression_methods[j]) {
	config->compression = compression_methods[j];
	ok = 1;
      }
    i -= sizeof(uint8);
    data += sizeof(uint8);    
  }

  if (!ok) {
    /* reset config cipher to a well-defined value */
    goto error;
  }
  
  return dtls_check_tls_extension(peer, data, data_length, 1);
error:
  if (peer->state == DTLS_STATE_CONNECTED) {
    return dtls_alert_create(DTLS_ALERT_LEVEL_WARNING, DTLS_ALERT_NO_RENEGOTIATION);
  } else {
    return dtls_alert_fatal_create(DTLS_ALERT_HANDSHAKE_FAILURE);
  }
}

/**
 * Parse the ClientKeyExchange and update the internal handshake state with
 * the new data.
 */
static inline int
check_client_keyexchange(dtls_context_t *ctx, 
			 dtls_handshake_parameters_t *handshake,
			 uint8 *data, size_t length) {

#ifdef DTLS_ECC
  if (is_tls_ecdhe_ecdsa_with_aes_128_ccm_8(handshake->cipher)) {

    if (length < DTLS_HS_LENGTH + DTLS_CKXEC_LENGTH) {
      dtls_debug("The client key exchange is too short\n");
      return dtls_alert_fatal_create(DTLS_ALERT_HANDSHAKE_FAILURE);
    }
    data += DTLS_HS_LENGTH;

    if (dtls_uint8_to_int(data) != 1 + 2 * DTLS_EC_KEY_SIZE) {
      dtls_alert("expected 65 bytes long public point\n");
      return dtls_alert_fatal_create(DTLS_ALERT_HANDSHAKE_FAILURE);
    }
    data += sizeof(uint8);

    if (dtls_uint8_to_int(data) != 4) {
      dtls_alert("expected uncompressed public point\n");
      return dtls_alert_fatal_create(DTLS_ALERT_HANDSHAKE_FAILURE);
    }
    data += sizeof(uint8);

    memcpy(handshake->keyx.ecdsa.other_eph_pub_x, data,
	   sizeof(handshake->keyx.ecdsa.other_eph_pub_x));
    data += sizeof(handshake->keyx.ecdsa.other_eph_pub_x);

    memcpy(handshake->keyx.ecdsa.other_eph_pub_y, data,
	   sizeof(handshake->keyx.ecdsa.other_eph_pub_y));
    data += sizeof(handshake->keyx.ecdsa.other_eph_pub_y);
  }
#endif /* DTLS_ECC */
#ifdef DTLS_PSK
  if (is_tls_psk_with_aes_128_ccm_8(handshake->cipher)) {
    int id_length;

    if (length < DTLS_HS_LENGTH + DTLS_CKXPSK_LENGTH_MIN) {
      dtls_debug("The client key exchange is too short\n");
      return dtls_alert_fatal_create(DTLS_ALERT_HANDSHAKE_FAILURE);
    }
    data += DTLS_HS_LENGTH;

    id_length = dtls_uint16_to_int(data);
    data += sizeof(uint16);

    if (DTLS_HS_LENGTH + DTLS_CKXPSK_LENGTH_MIN + id_length != length) {
      dtls_debug("The identity has a wrong length\n");
      return dtls_alert_fatal_create(DTLS_ALERT_HANDSHAKE_FAILURE);
    }

    if (id_length > DTLS_PSK_MAX_CLIENT_IDENTITY_LEN) {
      dtls_warn("please use a smaller client identity\n");
      return dtls_alert_fatal_create(DTLS_ALERT_INTERNAL_ERROR);
    }

    handshake->keyx.psk.id_length = id_length;
    memcpy(handshake->keyx.psk.identity, data, id_length);
  }
#endif /* DTLS_PSK */
  return 0;
}

static inline void
update_hs_hash(dtls_peer_t *peer, uint8 *data, size_t length) {
  dtls_debug_dump("add MAC data", data, length);
  dtls_hash_update(&peer->handshake_params->hs_state.hs_hash, data, length);
}

static void
copy_hs_hash(dtls_peer_t *peer, dtls_hash_ctx *hs_hash) {
  memcpy(hs_hash, &peer->handshake_params->hs_state.hs_hash,
	 sizeof(peer->handshake_params->hs_state.hs_hash));
}

static inline size_t
finalize_hs_hash(dtls_peer_t *peer, uint8 *buf) {
  return dtls_hash_finalize(buf, &peer->handshake_params->hs_state.hs_hash);
}

static inline void
clear_hs_hash(dtls_peer_t *peer) {
  assert(peer);
  dtls_debug("clear MAC\n");
  dtls_hash_init(&peer->handshake_params->hs_state.hs_hash);
}

/** 
 * Checks if \p record + \p data contain a Finished message with valid
 * verify_data. 
 *
 * \param ctx    The current DTLS context.
 * \param peer   The remote peer of the security association.
 * \param data   The cleartext payload of the message.
 * \param data_length Actual length of \p data.
 * \return \c 0 if the Finished message is valid, \c negative number otherwise.
 */
static int
check_finished(dtls_context_t *ctx, dtls_peer_t *peer,
	       uint8 *data, size_t data_length) {
  size_t digest_length, label_size;
  const unsigned char *label;
  unsigned char buf[DTLS_HMAC_MAX];

  if (data_length < DTLS_HS_LENGTH + DTLS_FIN_LENGTH)
    return dtls_alert_fatal_create(DTLS_ALERT_HANDSHAKE_FAILURE);

  /* Use a union here to ensure that sufficient stack space is
   * reserved. As statebuf and verify_data are not used at the same
   * time, we can re-use the storage safely.
   */
  union {
    unsigned char statebuf[DTLS_HASH_CTX_SIZE];
    unsigned char verify_data[DTLS_FIN_LENGTH];
  } b;

  /* temporarily store hash status for roll-back after finalize */
  memcpy(b.statebuf, &peer->handshake_params->hs_state.hs_hash, DTLS_HASH_CTX_SIZE);

  digest_length = finalize_hs_hash(peer, buf);
  /* clear_hash(); */

  /* restore hash status */
  memcpy(&peer->handshake_params->hs_state.hs_hash, b.statebuf, DTLS_HASH_CTX_SIZE);

  if (peer->role == DTLS_CLIENT) {
    label = PRF_LABEL(server);
    label_size = PRF_LABEL_SIZE(server);
  } else { /* server */
    label = PRF_LABEL(client);
    label_size = PRF_LABEL_SIZE(client);
  }

  dtls_prf(peer->handshake_params->tmp.master_secret,
	   DTLS_MASTER_SECRET_LENGTH,
	   label, label_size,
	   PRF_LABEL(finished), PRF_LABEL_SIZE(finished),
	   buf, digest_length,
	   b.verify_data, sizeof(b.verify_data));

  dtls_debug_dump("d:", data + DTLS_HS_LENGTH, sizeof(b.verify_data));
  dtls_debug_dump("v:", b.verify_data, sizeof(b.verify_data));
  return memcmp(data + DTLS_HS_LENGTH, b.verify_data, sizeof(b.verify_data));
}

/**
 * Prepares the payload given in \p data for sending with
 * dtls_send(). The \p data is encrypted and compressed according to
 * the current security parameters of \p peer.  The result of this
 * operation is put into \p sendbuf with a prepended record header of
 * type \p type ready for sending. As some cipher suites add a MAC
 * before encryption, \p data must be large enough to hold this data
 * as well (usually \c dtls_kb_digest_size(CURRENT_CONFIG(peer)).
 *
 * \param peer    The remote peer the packet will be sent to.
 * \param security  The encryption paramater used to encrypt
 * \param type    The content type of this record.
 * \param data_array Array with payloads in correct order.
 * \param data_len_array sizes of the payloads in correct order.
 * \param data_array_len The number of payloads given.
 * \param sendbuf The output buffer where the encrypted record
 *                will be placed.
 * \param rlen    This parameter must be initialized with the 
 *                maximum size of \p sendbuf and will be updated
 *                to hold the actual size of the stored packet
 *                on success. On error, the value of \p rlen is
 *                undefined. 
 * \return Less than zero on error, or greater than zero success.
 */
static int
dtls_prepare_record(dtls_peer_t *peer, dtls_security_parameters_t *security,
		    unsigned char type,
		    uint8 *data_array[], size_t data_len_array[],
		    size_t data_array_len,
		    uint8 *sendbuf, size_t *rlen) {
  uint8 *p, *start;
  int res;
  unsigned int i;
  
  if (*rlen < DTLS_RH_LENGTH) {
    dtls_alert("The sendbuf (%i bytes) is too small\n", *rlen);
    return dtls_alert_fatal_create(DTLS_ALERT_INTERNAL_ERROR);
  }

  p = dtls_set_record_header(type, security, sendbuf);
  start = p;

  if (!security || security->cipher == TLS_NULL_WITH_NULL_NULL) {
    /* no cipher suite */

    res = 0;
    for (i = 0; i < data_array_len; i++) {
      /* check the minimum that we need for packets that are not encrypted */
      if (*rlen < res + DTLS_RH_LENGTH + data_len_array[i]) {
        dtls_debug("dtls_prepare_record: send buffer too small\n");
        return dtls_alert_fatal_create(DTLS_ALERT_INTERNAL_ERROR);
      }

      memcpy(p, data_array[i], data_len_array[i]);
      p += data_len_array[i];
      res += data_len_array[i];
    }
  } else { /* TLS_PSK_WITH_AES_128_CCM_8 or TLS_ECDHE_ECDSA_WITH_AES_128_CCM_8 */   
    /** 
     * length of additional_data for the AEAD cipher which consists of
     * seq_num(2+6) + type(1) + version(2) + length(2)
     */
#define A_DATA_LEN 13
    unsigned char nonce[DTLS_CCM_BLOCKSIZE];
    unsigned char A_DATA[A_DATA_LEN];

    if (is_tls_psk_with_aes_128_ccm_8(security->cipher)) {
      dtls_debug("dtls_prepare_record(): encrypt using TLS_PSK_WITH_AES_128_CCM_8\n");
    } else if (is_tls_ecdhe_ecdsa_with_aes_128_ccm_8(security->cipher)) {
      dtls_debug("dtls_prepare_record(): encrypt using TLS_ECDHE_ECDSA_WITH_AES_128_CCM_8\n");
    } else {
      dtls_debug("dtls_prepare_record(): encrypt using unknown cipher\n");
    }

    /* set nonce       
       from http://tools.ietf.org/html/draft-mcgrew-tls-aes-ccm-03:
        struct {
               case client:
                  uint32 client_write_IV;  // low order 32-bits
               case server:
                  uint32 server_write_IV;  // low order 32-bits
               uint64 seq_num;
            } CCMNonce.

	    In DTLS, the 64-bit seq_num is the 16-bit epoch concatenated with the
	    48-bit seq_num.
    */

    memcpy(p, &DTLS_RECORD_HEADER(sendbuf)->epoch, 8);
    p += 8;
    res = 8;

    for (i = 0; i < data_array_len; i++) {
      /* check the minimum that we need for packets that are not encrypted */
      if (*rlen < res + DTLS_RH_LENGTH + data_len_array[i]) {
        dtls_debug("dtls_prepare_record: send buffer too small\n");
        return dtls_alert_fatal_create(DTLS_ALERT_INTERNAL_ERROR);
      }

      memcpy(p, data_array[i], data_len_array[i]);
      p += data_len_array[i];
      res += data_len_array[i];
    }

    memset(nonce, 0, DTLS_CCM_BLOCKSIZE);
    memcpy(nonce, dtls_kb_local_iv(security, peer->role),
	   dtls_kb_iv_size(security, peer->role));
    memcpy(nonce + dtls_kb_iv_size(security, peer->role), start, 8); /* epoch + seq_num */

    dtls_debug_dump("nonce:", nonce, DTLS_CCM_BLOCKSIZE);
    dtls_debug_dump("key:", dtls_kb_local_write_key(security, peer->role),
		    dtls_kb_key_size(security, peer->role));
    
    /* re-use N to create additional data according to RFC 5246, Section 6.2.3.3:
     * 
     * additional_data = seq_num + TLSCompressed.type +
     *                   TLSCompressed.version + TLSCompressed.length;
     */
    memcpy(A_DATA, &DTLS_RECORD_HEADER(sendbuf)->epoch, 8); /* epoch and seq_num */
    memcpy(A_DATA + 8,  &DTLS_RECORD_HEADER(sendbuf)->content_type, 3); /* type and version */
    dtls_int_to_uint16(A_DATA + 11, res - 8); /* length */
    
    res = dtls_encrypt(start + 8, res - 8, start + 8, nonce,
		       dtls_kb_local_write_key(security, peer->role),
		       dtls_kb_key_size(security, peer->role),
		       A_DATA, A_DATA_LEN);

    if (res < 0)
      return res;

    res += 8;			/* increment res by size of nonce_explicit */
    dtls_debug_dump("message:", start, res);
  }

  /* fix length of fragment in sendbuf */
  dtls_int_to_uint16(sendbuf + 11, res);
  
  *rlen = DTLS_RH_LENGTH + res;
  return 0;
}

static int
dtls_send_handshake_msg_hash(dtls_context_t *ctx,
			     dtls_peer_t *peer,
			     session_t *session,
			     uint8 header_type,
			     uint8 *data, size_t data_length,
			     int add_hash)
{
  uint8 buf[DTLS_HS_LENGTH];
  uint8 *data_array[2];
  size_t data_len_array[2];
  int i = 0;
  dtls_security_parameters_t *security = peer ? dtls_security_params(peer) : NULL;

  dtls_set_handshake_header(header_type, peer, data_length, 0,
			    data_length, buf);

  if (add_hash) {
    update_hs_hash(peer, buf, sizeof(buf));
  }
  data_array[i] = buf;
  data_len_array[i] = sizeof(buf);
  i++;

  if (data != NULL) {
    if (add_hash) {
      update_hs_hash(peer, data, data_length);
    }
    data_array[i] = data;
    data_len_array[i] = data_length;
    i++;
  }
  dtls_debug("send handshake package of type: %s (%i)\n",
	     dtls_handshake_type_to_name(header_type), header_type);
  return dtls_send_multi(ctx, peer, security, session, DTLS_CT_HANDSHAKE,
			 data_array, data_len_array, i);
}

static int
dtls_send_handshake_msg(dtls_context_t *ctx,
			dtls_peer_t *peer,
			uint8 header_type,
			uint8 *data, size_t data_length)
{
  return dtls_send_handshake_msg_hash(ctx, peer, &peer->session,
				      header_type, data, data_length, 1);
}

/** 
 * Returns true if the message @p Data is a handshake message that
 * must be included in the calculation of verify_data in the Finished
 * message.
 * 
 * @param Type The message type. Only handshake messages but the initial 
 * Client Hello and Hello Verify Request are included in the hash,
 * @param Data The PDU to examine.
 * @param Length The length of @p Data.
 * 
 * @return @c 1 if @p Data must be included in hash, @c 0 otherwise.
 *
 * @hideinitializer
 */
#define MUST_HASH(Type, Data, Length)					\
  ((Type) == DTLS_CT_HANDSHAKE &&					\
   ((Data) != NULL) && ((Length) > 0)  &&				\
   ((Data)[0] != DTLS_HT_HELLO_VERIFY_REQUEST) &&			\
   ((Data)[0] != DTLS_HT_CLIENT_HELLO ||				\
    ((Length) >= HS_HDR_LENGTH &&					\
     (dtls_uint16_to_int(DTLS_RECORD_HEADER(Data)->epoch > 0) ||	\
      (dtls_uint16_to_int(HANDSHAKE(Data)->message_seq) > 0)))))

/**
 * Sends the data passed in @p buf as a DTLS record of type @p type to
 * the given peer. The data will be encrypted and compressed according
 * to the security parameters for @p peer.
 *
 * @param ctx    The DTLS context in effect.
 * @param peer   The remote party where the packet is sent.
 * @param type   The content type of this record.
 * @param buf    The data to send.
 * @param buflen The number of bytes to send from @p buf.
 * @return Less than zero in case of an error or the number of
 *   bytes that have been sent otherwise.
 */
static int
dtls_send_multi(dtls_context_t *ctx, dtls_peer_t *peer,
		dtls_security_parameters_t *security , session_t *session,
		unsigned char type, uint8 *buf_array[],
		size_t buf_len_array[], size_t buf_array_len)
{
  /* We cannot use ctx->sendbuf here as it is reserved for collecting
   * the input for this function, i.e. buf == ctx->sendbuf.
   *
   * TODO: check if we can use the receive buf here. This would mean
   * that we might not be able to handle multiple records stuffed in
   * one UDP datagram */
  unsigned char sendbuf[DTLS_MAX_BUF];
  size_t len = sizeof(sendbuf);
  int res;
  unsigned int i;
  size_t overall_len = 0;

  res = dtls_prepare_record(peer, security, type, buf_array, buf_len_array, buf_array_len, sendbuf, &len);

  if (res < 0)
    return res;

  /* if (peer && MUST_HASH(peer, type, buf, buflen)) */
  /*   update_hs_hash(peer, buf, buflen); */

  dtls_debug_hexdump("send header", sendbuf, sizeof(dtls_record_header_t));
  for (i = 0; i < buf_array_len; i++) {
    dtls_debug_hexdump("send unencrypted", buf_array[i], buf_len_array[i]);
    overall_len += buf_len_array[i];
  }

  if ((type == DTLS_CT_HANDSHAKE && buf_array[0][0] != DTLS_HT_HELLO_VERIFY_REQUEST) ||
      type == DTLS_CT_CHANGE_CIPHER_SPEC) {
    /* copy handshake messages other than HelloVerify into retransmit buffer */
    netq_t *n = netq_node_new(overall_len);
    if (n) {
      dtls_tick_t now;
      dtls_ticks(&now);
      n->t = now + 2 * CLOCK_SECOND;
      n->retransmit_cnt = 0;
      n->timeout = 2 * CLOCK_SECOND;
      n->peer = peer;
      n->epoch = (security) ? security->epoch : 0;
      n->type = type;
      n->length = 0;
      for (i = 0; i < buf_array_len; i++) {
        memcpy(n->data + n->length, buf_array[i], buf_len_array[i]);
        n->length += buf_len_array[i];
      }

      if (!netq_insert_node(ctx->sendqueue, n)) {
	dtls_warn("cannot add packet to retransmit buffer\n");
	netq_node_free(n);
#ifdef WITH_CONTIKI
      } else {
	/* must set timer within the context of the retransmit process */
	PROCESS_CONTEXT_BEGIN(&dtls_retransmit_process);
	etimer_set(&ctx->retransmit_timer, n->timeout);
	PROCESS_CONTEXT_END(&dtls_retransmit_process);
#else /* WITH_CONTIKI */
	dtls_debug("copied to sendqueue\n");
#endif /* WITH_CONTIKI */
      }
    } else 
      dtls_warn("retransmit buffer full\n");
  }

  /* FIXME: copy to peer's sendqueue (after fragmentation if
   * necessary) and initialize retransmit timer */
  res = CALL(ctx, write, session, sendbuf, len);

  /* Guess number of bytes application data actually sent:
   * dtls_prepare_record() tells us in len the number of bytes to
   * send, res will contain the bytes actually sent. */
  return res <= 0 ? res : overall_len - (len - res);
}

static inline int
dtls_send_alert(dtls_context_t *ctx, dtls_peer_t *peer, dtls_alert_level_t level,
		dtls_alert_t description) {
  uint8_t msg[] = { level, description };

  dtls_send(ctx, peer, DTLS_CT_ALERT, msg, sizeof(msg));
  return 0;
}

int 
dtls_close(dtls_context_t *ctx, const session_t *remote) {
  int res = -1;
  dtls_peer_t *peer;

  peer = dtls_get_peer(ctx, remote);

  if (peer) {
    res = dtls_send_alert(ctx, peer, DTLS_ALERT_LEVEL_FATAL, DTLS_ALERT_CLOSE_NOTIFY);
    /* indicate tear down */
    peer->state = DTLS_STATE_CLOSING;
  }
  return res;
}

static void dtls_destory_peer(dtls_context_t *ctx, dtls_peer_t *peer, int unlink)
{
  if (peer->state != DTLS_STATE_CLOSED)
    dtls_close(ctx, &peer->session);
  if (unlink) {
#ifndef WITH_CONTIKI
    HASH_DEL_PEER(ctx->peers, peer);
#else /* WITH_CONTIKI */
    list_remove(ctx->peers, peer);

#ifndef NDEBUG
    PRINTF("removed peer [");
    PRINT6ADDR(&peer->session.addr);
    PRINTF("]:%d\n", uip_ntohs(peer->session.port));
#endif
#endif /* WITH_CONTIKI */
  }
  dtls_free_peer(peer);
}

/**
 * Checks a received Client Hello message for a valid cookie. When the
 * Client Hello contains no cookie, the function fails and a Hello
 * Verify Request is sent to the peer (using the write callback function
 * registered with \p ctx). The return value is \c -1 on error, \c 0 when
 * undecided, and \c 1 if the Client Hello was good. 
 * 
 * \param ctx     The DTLS context.
 * \param peer    The remote party we are talking to, if any.
 * \param session Transport address of the remote peer.
 * \param msg     The received datagram.
 * \param msglen  Length of \p msg.
 * \return \c 1 if msg is a Client Hello with a valid cookie, \c 0 or
 * \c -1 otherwise.
 */
static int
dtls_verify_peer(dtls_context_t *ctx, 
		 dtls_peer_t *peer, 
		 session_t *session,
		 uint8 *data, size_t data_length)
{
  uint8 buf[DTLS_HV_LENGTH + DTLS_COOKIE_LENGTH];
  uint8 *p = buf;
  int len = DTLS_COOKIE_LENGTH;
  uint8 *cookie;
  int err;
#undef mycookie
#define mycookie (buf + DTLS_HV_LENGTH)

  /* Store cookie where we can reuse it for the HelloVerify request. */
  err = dtls_create_cookie(ctx, session, data, data_length, mycookie, &len);
  if (err < 0)
    return err;

  dtls_debug_dump("create cookie", mycookie, len);

  assert(len == DTLS_COOKIE_LENGTH);
    
  /* Perform cookie check. */
  len = dtls_get_cookie(data, data_length, &cookie);
  if (len < 0) {
    dtls_warn("error while fetching the cookie, err: %i\n", err);
    return err;
  }

  dtls_debug_dump("compare with cookie", cookie, len);

  /* check if cookies match */
  if (len == DTLS_COOKIE_LENGTH && memcmp(cookie, mycookie, len) == 0) {
    dtls_debug("found matching cookie\n");
    return 0;
  }

  if (len > 0) {
    dtls_debug_dump("invalid cookie", cookie, len);
  } else {
    dtls_debug("cookie len is 0!\n");
  }

  /* ClientHello did not contain any valid cookie, hence we send a
   * HelloVerify request. */

  dtls_int_to_uint16(p, DTLS_VERSION);
  p += sizeof(uint16);

  dtls_int_to_uint8(p, DTLS_COOKIE_LENGTH);
  p += sizeof(uint8);

  assert(p == mycookie);

  p += DTLS_COOKIE_LENGTH;

  /* TODO use the same record sequence number as in the ClientHello,
     see 4.2.1. Denial-of-Service Countermeasures */
  err = dtls_send_handshake_msg_hash(ctx, peer, session,
				     DTLS_HT_HELLO_VERIFY_REQUEST,
				     buf, p - buf, 0);
  if (err < 0) {
    dtls_warn("cannot send HelloVerify request\n");
  }
  return err; /* HelloVerify is sent, now we cannot do anything but wait */

#undef mycookie
}

#ifdef DTLS_ECC
static int
dtls_check_ecdsa_signature_elem(uint8 *data, size_t data_length,
				unsigned char **result_r,
				unsigned char **result_s)
{
  int i;
  uint8 *data_orig = data;

  if (dtls_uint8_to_int(data) != TLS_EXT_SIG_HASH_ALGO_SHA256) {
    dtls_alert("only sha256 is supported in certificate verify\n");
    return dtls_alert_fatal_create(DTLS_ALERT_HANDSHAKE_FAILURE);
  }
  data += sizeof(uint8);
  data_length -= sizeof(uint8);

  if (dtls_uint8_to_int(data) != TLS_EXT_SIG_HASH_ALGO_ECDSA) {
    dtls_alert("only ecdsa signature is supported in client verify\n");
    return dtls_alert_fatal_create(DTLS_ALERT_HANDSHAKE_FAILURE);
  }
  data += sizeof(uint8);
  data_length -= sizeof(uint8);

  if (data_length < dtls_uint16_to_int(data)) {
    dtls_alert("signature length wrong\n");
    return dtls_alert_fatal_create(DTLS_ALERT_DECODE_ERROR);
  }
  data += sizeof(uint16);
  data_length -= sizeof(uint16);

  if (dtls_uint8_to_int(data) != 0x30) {
    dtls_alert("wrong ASN.1 struct, expected SEQUENCE\n");
    return dtls_alert_fatal_create(DTLS_ALERT_DECODE_ERROR);
  }
  data += sizeof(uint8);
  data_length -= sizeof(uint8);

  if (data_length < dtls_uint8_to_int(data)) {
    dtls_alert("signature length wrong\n");
    return dtls_alert_fatal_create(DTLS_ALERT_DECODE_ERROR);
  }
  data += sizeof(uint8);
  data_length -= sizeof(uint8);

  if (dtls_uint8_to_int(data) != 0x02) {
    dtls_alert("wrong ASN.1 struct, expected Integer\n");
    return dtls_alert_fatal_create(DTLS_ALERT_DECODE_ERROR);
  }
  data += sizeof(uint8);
  data_length -= sizeof(uint8);

  i = dtls_uint8_to_int(data);
  data += sizeof(uint8);
  data_length -= sizeof(uint8);

  /* Sometimes these values have a leeding 0 byte */
  *result_r = data + i - DTLS_EC_KEY_SIZE;

  data += i;
  data_length -= i;

  if (dtls_uint8_to_int(data) != 0x02) {
    dtls_alert("wrong ASN.1 struct, expected Integer\n");
    return dtls_alert_fatal_create(DTLS_ALERT_DECODE_ERROR);
  }
  data += sizeof(uint8);
  data_length -= sizeof(uint8);

  i = dtls_uint8_to_int(data);
  data += sizeof(uint8);
  data_length -= sizeof(uint8);

  /* Sometimes these values have a leeding 0 byte */
  *result_s = data + i - DTLS_EC_KEY_SIZE;

  data += i;
  data_length -= i;

  return data - data_orig;
}

static int
check_client_certificate_verify(dtls_context_t *ctx, 
				dtls_peer_t *peer,
				uint8 *data, size_t data_length)
{
  dtls_handshake_parameters_t *config = peer->handshake_params;
  int ret;
  unsigned char *result_r;
  unsigned char *result_s;
  dtls_hash_ctx hs_hash;
  unsigned char sha256hash[DTLS_HMAC_DIGEST_SIZE];

  assert(is_tls_ecdhe_ecdsa_with_aes_128_ccm_8(config->cipher));

  data += DTLS_HS_LENGTH;

  if (data_length < DTLS_HS_LENGTH + DTLS_CV_LENGTH) {
    dtls_alert("the package length does not match the expected\n");
    return dtls_alert_fatal_create(DTLS_ALERT_DECODE_ERROR);
  }

  ret = dtls_check_ecdsa_signature_elem(data, data_length, &result_r, &result_s);
  if (ret < 0) {
    return ret;
  }
  data += ret;
  data_length -= ret;

  copy_hs_hash(peer, &hs_hash);

  dtls_hash_finalize(sha256hash, &hs_hash);

  ret = dtls_ecdsa_verify_sig_hash(config->keyx.ecdsa.other_pub_x, config->keyx.ecdsa.other_pub_y,
			    sizeof(config->keyx.ecdsa.other_pub_x),
			    sha256hash, sizeof(sha256hash),
			    result_r, result_s);

  if (ret < 0) {
    dtls_alert("wrong signature err: %i\n", ret);
    return dtls_alert_fatal_create(DTLS_ALERT_HANDSHAKE_FAILURE);
  }
  return 0;
}
#endif /* DTLS_ECC */

static int
dtls_send_server_hello(dtls_context_t *ctx, dtls_peer_t *peer)
{
  /* Ensure that the largest message to create fits in our source
   * buffer. (The size of the destination buffer is checked by the
   * encoding function, so we do not need to guess.) */
  uint8 buf[DTLS_SH_LENGTH + 2 + 5 + 5 + 8 + 6];
  uint8 *p;
  int ecdsa;
  uint8 extension_size;
  dtls_handshake_parameters_t *handshake = peer->handshake_params;
  dtls_tick_t now;

  ecdsa = is_tls_ecdhe_ecdsa_with_aes_128_ccm_8(handshake->cipher);

  extension_size = (ecdsa) ? 2 + 5 + 5 + 6 : 0;

  /* Handshake header */
  p = buf;

  /* ServerHello */
  dtls_int_to_uint16(p, DTLS_VERSION);
  p += sizeof(uint16);

  /* Set server random: First 4 bytes are the server's Unix timestamp,
   * followed by 28 bytes of generate random data. */
  dtls_ticks(&now);
  dtls_int_to_uint32(handshake->tmp.random.server, now / CLOCK_SECOND);
  dtls_prng(handshake->tmp.random.server + 4, 28);

  memcpy(p, handshake->tmp.random.server, DTLS_RANDOM_LENGTH);
  p += DTLS_RANDOM_LENGTH;

  *p++ = 0;			/* no session id */

  if (handshake->cipher != TLS_NULL_WITH_NULL_NULL) {
    /* selected cipher suite */
    dtls_int_to_uint16(p, handshake->cipher);
    p += sizeof(uint16);

    /* selected compression method */
    *p++ = compression_methods[handshake->compression];
  }

  if (extension_size) {
    /* length of the extensions */
    dtls_int_to_uint16(p, extension_size - 2);
    p += sizeof(uint16);
  }

  if (ecdsa) {
    /* client certificate type extension */
    dtls_int_to_uint16(p, TLS_EXT_CLIENT_CERTIFICATE_TYPE);
    p += sizeof(uint16);

    /* length of this extension type */
    dtls_int_to_uint16(p, 1);
    p += sizeof(uint16);

    dtls_int_to_uint8(p, TLS_CERT_TYPE_RAW_PUBLIC_KEY);
    p += sizeof(uint8);

    /* client certificate type extension */
    dtls_int_to_uint16(p, TLS_EXT_SERVER_CERTIFICATE_TYPE);
    p += sizeof(uint16);

    /* length of this extension type */
    dtls_int_to_uint16(p, 1);
    p += sizeof(uint16);

    dtls_int_to_uint8(p, TLS_CERT_TYPE_RAW_PUBLIC_KEY);
    p += sizeof(uint8);

    /* ec_point_formats */
    dtls_int_to_uint16(p, TLS_EXT_EC_POINT_FORMATS);
    p += sizeof(uint16);

    /* length of this extension type */
    dtls_int_to_uint16(p, 2);
    p += sizeof(uint16);

    /* number of supported formats */
    dtls_int_to_uint8(p, 1);
    p += sizeof(uint8);

    dtls_int_to_uint8(p, TLS_EXT_EC_POINT_FORMATS_UNCOMPRESSED);
    p += sizeof(uint8);
  }

  assert(p - buf <= sizeof(buf));

  /* TODO use the same record sequence number as in the ClientHello,
     see 4.2.1. Denial-of-Service Countermeasures */
  return dtls_send_handshake_msg(ctx, peer, DTLS_HT_SERVER_HELLO,
				 buf, p - buf);
}

#ifdef DTLS_ECC
static int
dtls_send_certificate_ecdsa(dtls_context_t *ctx, dtls_peer_t *peer,
			    const dtls_ecdsa_key_t *key)
{
  uint8 buf[DTLS_CE_LENGTH];
  uint8 *p;

  /* Certificate 
   *
   * Start message construction at beginning of buffer. */
  p = buf;

  dtls_int_to_uint24(p, 94);
  p += sizeof(uint24);

  dtls_int_to_uint24(p, 91);
  p += sizeof(uint24);
  
  memcpy(p, &cert_asn1_header, sizeof(cert_asn1_header));
  p += sizeof(cert_asn1_header);

  memcpy(p, key->pub_key_x, DTLS_EC_KEY_SIZE);
  p += DTLS_EC_KEY_SIZE;

  memcpy(p, key->pub_key_y, DTLS_EC_KEY_SIZE);
  p += DTLS_EC_KEY_SIZE;

  assert(p - buf <= sizeof(buf));

  return dtls_send_handshake_msg(ctx, peer, DTLS_HT_CERTIFICATE,
				 buf, p - buf);
}

static uint8 *
dtls_add_ecdsa_signature_elem(uint8 *p, uint32_t *point_r, uint32_t *point_s)
{
  int len_r;
  int len_s;

#define R_KEY_OFFSET (1 + 1 + 2 + 1 + 1 + 1 + 1)
#define S_KEY_OFFSET(len_s) (R_KEY_OFFSET + (len_s) + 1 + 1)
  /* store the pointer to the r component of the signature and make space */
  len_r = dtls_ec_key_from_uint32_asn1(point_r, DTLS_EC_KEY_SIZE, p + R_KEY_OFFSET);
  len_s = dtls_ec_key_from_uint32_asn1(point_s, DTLS_EC_KEY_SIZE, p + S_KEY_OFFSET(len_r));

#undef R_KEY_OFFSET
#undef S_KEY_OFFSET

  /* sha256 */
  dtls_int_to_uint8(p, TLS_EXT_SIG_HASH_ALGO_SHA256);
  p += sizeof(uint8);

  /* ecdsa */
  dtls_int_to_uint8(p, TLS_EXT_SIG_HASH_ALGO_ECDSA);
  p += sizeof(uint8);

  /* length of signature */
  dtls_int_to_uint16(p, len_r + len_s + 2 + 2 + 2);
  p += sizeof(uint16);

  /* ASN.1 SEQUENCE */
  dtls_int_to_uint8(p, 0x30);
  p += sizeof(uint8);

  dtls_int_to_uint8(p, len_r + len_s + 2 + 2);
  p += sizeof(uint8);

  /* ASN.1 Integer r */
  dtls_int_to_uint8(p, 0x02);
  p += sizeof(uint8);

  dtls_int_to_uint8(p, len_r);
  p += sizeof(uint8);

  /* the pint r was added here */
  p += len_r;

  /* ASN.1 Integer s */
  dtls_int_to_uint8(p, 0x02);
  p += sizeof(uint8);

  dtls_int_to_uint8(p, len_s);
  p += sizeof(uint8);

  /* the pint s was added here */
  p += len_s;

  return p;
}

static int
dtls_send_server_key_exchange_ecdh(dtls_context_t *ctx, dtls_peer_t *peer,
				   const dtls_ecdsa_key_t *key)
{
  /* The ASN.1 Integer representation of an 32 byte unsigned int could be
   * 33 bytes long add space for that */
  uint8 buf[DTLS_SKEXEC_LENGTH + 2];
  uint8 *p;
  uint8 *key_params;
  uint8 *ephemeral_pub_x;
  uint8 *ephemeral_pub_y;
  uint32_t point_r[9];
  uint32_t point_s[9];
  dtls_handshake_parameters_t *config = peer->handshake_params;

  /* ServerKeyExchange 
   *
   * Start message construction at beginning of buffer. */
  p = buf;

  key_params = p;
  /* ECCurveType curve_type: named_curve */
  dtls_int_to_uint8(p, 3);
  p += sizeof(uint8);

  /* NamedCurve namedcurve: secp256r1 */
  dtls_int_to_uint16(p, TLS_EXT_ELLIPTIC_CURVES_SECP256R1);
  p += sizeof(uint16);

  dtls_int_to_uint8(p, 1 + 2 * DTLS_EC_KEY_SIZE);
  p += sizeof(uint8);

  /* This should be an uncompressed point, but I do not have access to the sepc. */
  dtls_int_to_uint8(p, 4);
  p += sizeof(uint8);

  /* store the pointer to the x component of the pub key and make space */
  ephemeral_pub_x = p;
  p += DTLS_EC_KEY_SIZE;

  /* store the pointer to the y component of the pub key and make space */
  ephemeral_pub_y = p;
  p += DTLS_EC_KEY_SIZE;

  dtls_ecdsa_generate_key(config->keyx.ecdsa.own_eph_priv,
			  ephemeral_pub_x, ephemeral_pub_y,
			  DTLS_EC_KEY_SIZE);

  /* sign the ephemeral and its paramaters */
  dtls_ecdsa_create_sig(key->priv_key, DTLS_EC_KEY_SIZE,
		       config->tmp.random.client, DTLS_RANDOM_LENGTH,
		       config->tmp.random.server, DTLS_RANDOM_LENGTH,
		       key_params, p - key_params,
		       point_r, point_s);

  p = dtls_add_ecdsa_signature_elem(p, point_r, point_s);

  assert(p - buf <= sizeof(buf));

  return dtls_send_handshake_msg(ctx, peer, DTLS_HT_SERVER_KEY_EXCHANGE,
				 buf, p - buf);
}
#endif /* DTLS_ECC */

#ifdef DTLS_PSK
static int
dtls_send_server_key_exchange_psk(dtls_context_t *ctx, dtls_peer_t *peer,
				   const dtls_psk_key_t *key)
{
  uint8 buf[DTLS_SKEXECPSK_LENGTH_MAX];
  uint8 *p;

  p = buf;

  if (key->id_length > DTLS_PSK_MAX_CLIENT_IDENTITY_LEN) {
    dtls_warn("psk identity hint is too long\n");
    return dtls_alert_fatal_create(DTLS_ALERT_INTERNAL_ERROR);
  }

  dtls_int_to_uint16(p, key->id_length);
  p += sizeof(uint16);

  memcpy(p, key->id, key->id_length);
  p += key->id_length;

  assert(p - buf <= sizeof(buf));

  return dtls_send_handshake_msg(ctx, peer, DTLS_HT_SERVER_KEY_EXCHANGE,
				 buf, p - buf);
}
#endif /* DTLS_PSK */

#ifdef DTLS_ECC
static int
dtls_send_server_certificate_request(dtls_context_t *ctx, dtls_peer_t *peer)
{
  uint8 buf[8];
  uint8 *p;

  /* ServerHelloDone 
   *
   * Start message construction at beginning of buffer. */
  p = buf;

  /* certificate_types */
  dtls_int_to_uint8(p, 1);
  p += sizeof(uint8);

  /* ecdsa_sign */
  dtls_int_to_uint8(p, TLS_CLIENT_CERTIFICATE_TYPE_ECDSA_SIGN);
  p += sizeof(uint8);

  /* supported_signature_algorithms */
  dtls_int_to_uint16(p, 2);
  p += sizeof(uint16);

  /* sha256 */
  dtls_int_to_uint8(p, TLS_EXT_SIG_HASH_ALGO_SHA256);
  p += sizeof(uint8);

  /* ecdsa */
  dtls_int_to_uint8(p, TLS_EXT_SIG_HASH_ALGO_ECDSA);
  p += sizeof(uint8);

  /* certificate_authoritiess */
  dtls_int_to_uint16(p, 0);
  p += sizeof(uint16);

  assert(p - buf <= sizeof(buf));

  return dtls_send_handshake_msg(ctx, peer, DTLS_HT_CERTIFICATE_REQUEST,
				 buf, p - buf);
}
#endif /* DTLS_ECC */

static int
dtls_send_server_hello_done(dtls_context_t *ctx, dtls_peer_t *peer)
{

  /* ServerHelloDone 
   *
   * Start message construction at beginning of buffer. */

  return dtls_send_handshake_msg(ctx, peer, DTLS_HT_SERVER_HELLO_DONE,
				 NULL, 0);
}

static int
dtls_send_server_hello_msgs(dtls_context_t *ctx, dtls_peer_t *peer)
{
  int res;

  res = dtls_send_server_hello(ctx, peer);

  if (res < 0) {
    dtls_debug("dtls_server_hello: cannot prepare ServerHello record\n");
    return res;
  }

#ifdef DTLS_ECC
  if (is_tls_ecdhe_ecdsa_with_aes_128_ccm_8(peer->handshake_params->cipher)) {
    const dtls_ecdsa_key_t *ecdsa_key;

    res = CALL(ctx, get_ecdsa_key, &peer->session, &ecdsa_key);
    if (res < 0) {
      dtls_crit("no ecdsa certificate to send in certificate\n");
      return res;
    }

    res = dtls_send_certificate_ecdsa(ctx, peer, ecdsa_key);

    if (res < 0) {
      dtls_debug("dtls_server_hello: cannot prepare Certificate record\n");
      return res;
    }

    res = dtls_send_server_key_exchange_ecdh(ctx, peer, ecdsa_key);

    if (res < 0) {
      dtls_debug("dtls_server_hello: cannot prepare Server Key Exchange record\n");
      return res;
    }

    if (is_tls_ecdhe_ecdsa_with_aes_128_ccm_8(peer->handshake_params->cipher) &&
	is_ecdsa_client_auth_supported(ctx)) {
      res = dtls_send_server_certificate_request(ctx, peer);

      if (res < 0) {
        dtls_debug("dtls_server_hello: cannot prepare certificate Request record\n");
        return res;
      }
    }
  }
#endif /* DTLS_ECC */

#ifdef DTLS_PSK
  if (is_tls_psk_with_aes_128_ccm_8(peer->handshake_params->cipher)) {
    const dtls_psk_key_t *psk;

    res = CALL(ctx, get_psk_key, &peer->session, NULL, 0, &psk);
    if (res < 0) {
      dtls_crit("no psk or identity found for this session\n");
      return res;
    }

    if (psk->id_length) {
      res = dtls_send_server_key_exchange_psk(ctx, peer, psk);

      if (res < 0) {
	dtls_debug("dtls_server_key_exchange_psk: cannot send server key exchange record\n");
	return res;
      }
    }
  }
#endif /* DTLS_PSK */

  res = dtls_send_server_hello_done(ctx, peer);

  if (res < 0) {
    dtls_debug("dtls_server_hello: cannot prepare ServerHelloDone record\n");
    return res;
  }
  return 0;
}

static inline int 
dtls_send_ccs(dtls_context_t *ctx, dtls_peer_t *peer) {
  uint8 buf[1] = {1};

  return dtls_send(ctx, peer, DTLS_CT_CHANGE_CIPHER_SPEC, buf, 1);
}

    
static int
dtls_send_client_key_exchange(dtls_context_t *ctx, dtls_peer_t *peer)
{
  uint8 buf[DTLS_CKXEC_LENGTH];
  uint8 *p;
  dtls_handshake_parameters_t *handshake = peer->handshake_params;

  p = buf;

  switch (handshake->cipher) {
#ifdef DTLS_PSK
  case TLS_PSK_WITH_AES_128_CCM_8: {
    const dtls_psk_key_t *psk;
    int err;

    err = CALL(ctx, get_psk_key, &peer->session, handshake->keyx.psk.identity,
	       handshake->keyx.psk.id_length, &psk);
    if (err < 0) {
      dtls_crit("no psk key to send in kx\n");
      return err;
    }

    if (psk->id_length + sizeof(uint16) > DTLS_CKXEC_LENGTH) {
      dtls_warn("the psk identity is too long\n");
      return dtls_alert_fatal_create(DTLS_ALERT_INTERNAL_ERROR);
    }

    dtls_int_to_uint16(p, psk->id_length);
    p += sizeof(uint16);

    memcpy(p, psk->id, psk->id_length);
    p += psk->id_length;

    break;
  }
#endif /* DTLS_PSK */
#ifdef DTLS_ECC
  case TLS_ECDHE_ECDSA_WITH_AES_128_CCM_8: {
    uint8 *ephemeral_pub_x;
    uint8 *ephemeral_pub_y;

    dtls_int_to_uint8(p, 1 + 2 * DTLS_EC_KEY_SIZE);
    p += sizeof(uint8);

    /* This should be an uncompressed point, but I do not have access to the sepc. */
    dtls_int_to_uint8(p, 4);
    p += sizeof(uint8);

    ephemeral_pub_x = p;
    p += DTLS_EC_KEY_SIZE;
    ephemeral_pub_y = p;
    p += DTLS_EC_KEY_SIZE;

    dtls_ecdsa_generate_key(peer->handshake_params->keyx.ecdsa.own_eph_priv,
    			    ephemeral_pub_x, ephemeral_pub_y,
    			    DTLS_EC_KEY_SIZE);

    break;
  }
#endif /* DTLS_ECC */
  default:
    dtls_crit("cipher not supported\n");
    return dtls_alert_fatal_create(DTLS_ALERT_INTERNAL_ERROR);
  }

  assert(p - buf <= sizeof(buf));

  return dtls_send_handshake_msg(ctx, peer, DTLS_HT_CLIENT_KEY_EXCHANGE,
				 buf, p - buf);
}

#ifdef DTLS_ECC
static int
dtls_send_certificate_verify_ecdh(dtls_context_t *ctx, dtls_peer_t *peer,
				   const dtls_ecdsa_key_t *key)
{
  /* The ASN.1 Integer representation of an 32 byte unsigned int could be
   * 33 bytes long add space for that */
  uint8 buf[DTLS_CV_LENGTH + 2];
  uint8 *p;
  uint32_t point_r[9];
  uint32_t point_s[9];
  dtls_hash_ctx hs_hash;
  unsigned char sha256hash[DTLS_HMAC_DIGEST_SIZE];

  /* ServerKeyExchange 
   *
   * Start message construction at beginning of buffer. */
  p = buf;

  copy_hs_hash(peer, &hs_hash);

  dtls_hash_finalize(sha256hash, &hs_hash);

  /* sign the ephemeral and its paramaters */
  dtls_ecdsa_create_sig_hash(key->priv_key, DTLS_EC_KEY_SIZE,
			     sha256hash, sizeof(sha256hash),
			     point_r, point_s);

  p = dtls_add_ecdsa_signature_elem(p, point_r, point_s);

  assert(p - buf <= sizeof(buf));

  return dtls_send_handshake_msg(ctx, peer, DTLS_HT_CERTIFICATE_VERIFY,
				 buf, p - buf);
}
#endif /* DTLS_ECC */

static int
dtls_send_finished(dtls_context_t *ctx, dtls_peer_t *peer,
		   const unsigned char *label, size_t labellen)
{
  int length;
  uint8 hash[DTLS_HMAC_MAX];
  uint8 buf[DTLS_FIN_LENGTH];
  dtls_hash_ctx hs_hash;
  uint8 *p = buf;

  copy_hs_hash(peer, &hs_hash);

  length = dtls_hash_finalize(hash, &hs_hash);

  dtls_prf(peer->handshake_params->tmp.master_secret,
	   DTLS_MASTER_SECRET_LENGTH,
	   label, labellen,
	   PRF_LABEL(finished), PRF_LABEL_SIZE(finished), 
	   hash, length,
	   p, DTLS_FIN_LENGTH);

  dtls_debug_dump("server finished MAC", p, DTLS_FIN_LENGTH);

  p += DTLS_FIN_LENGTH;

  assert(p - buf <= sizeof(buf));

  return dtls_send_handshake_msg(ctx, peer, DTLS_HT_FINISHED,
				 buf, p - buf);
}

static int
dtls_send_client_hello(dtls_context_t *ctx, dtls_peer_t *peer,
                       uint8 cookie[], size_t cookie_length) {
  uint8 buf[DTLS_CH_LENGTH_MAX];
  uint8 *p = buf;
  uint8_t cipher_size;
  uint8_t extension_size;
  int psk;
  int ecdsa;
  dtls_handshake_parameters_t *handshake = peer->handshake_params;
  dtls_tick_t now;

  psk = is_psk_supported(ctx);
  ecdsa = is_ecdsa_supported(ctx, 1);

  cipher_size = 2 + ((ecdsa) ? 2 : 0) + ((psk) ? 2 : 0);
  extension_size = (ecdsa) ? 2 + 6 + 6 + 8 + 6: 0;

  if (cipher_size == 0) {
    dtls_crit("no cipher callbacks implemented\n");
  }

  dtls_int_to_uint16(p, DTLS_VERSION);
  p += sizeof(uint16);

  if (cookie_length > DTLS_COOKIE_LENGTH_MAX) {
    dtls_warn("the cookie is too long\n");
    return dtls_alert_fatal_create(DTLS_ALERT_HANDSHAKE_FAILURE);
  }

  if (cookie_length == 0) {
    /* Set client random: First 4 bytes are the client's Unix timestamp,
     * followed by 28 bytes of generate random data. */
    dtls_ticks(&now);
    dtls_int_to_uint32(handshake->tmp.random.client, now / CLOCK_SECOND);
    dtls_prng(handshake->tmp.random.client + sizeof(uint32),
         DTLS_RANDOM_LENGTH - sizeof(uint32));
  }
  /* we must use the same Client Random as for the previous request */
  memcpy(p, handshake->tmp.random.client, DTLS_RANDOM_LENGTH);
  p += DTLS_RANDOM_LENGTH;

  /* session id (length 0) */
  dtls_int_to_uint8(p, 0);
  p += sizeof(uint8);

  /* cookie */
  dtls_int_to_uint8(p, cookie_length);
  p += sizeof(uint8);
  if (cookie_length != 0) {
    memcpy(p, cookie, cookie_length);
    p += cookie_length;
  }

  /* add known cipher(s) */
  dtls_int_to_uint16(p, cipher_size - 2);
  p += sizeof(uint16);

  if (ecdsa) {
    dtls_int_to_uint16(p, TLS_ECDHE_ECDSA_WITH_AES_128_CCM_8);
    p += sizeof(uint16);
  }
  if (psk) {
    dtls_int_to_uint16(p, TLS_PSK_WITH_AES_128_CCM_8);
    p += sizeof(uint16);
  }

  /* compression method */
  dtls_int_to_uint8(p, 1);
  p += sizeof(uint8);

  dtls_int_to_uint8(p, TLS_COMPRESSION_NULL);
  p += sizeof(uint8);

  if (extension_size) {
    /* length of the extensions */
    dtls_int_to_uint16(p, extension_size - 2);
    p += sizeof(uint16);
  }

  if (ecdsa) {
    /* client certificate type extension */
    dtls_int_to_uint16(p, TLS_EXT_CLIENT_CERTIFICATE_TYPE);
    p += sizeof(uint16);

    /* length of this extension type */
    dtls_int_to_uint16(p, 2);
    p += sizeof(uint16);

    /* length of the list */
    dtls_int_to_uint8(p, 1);
    p += sizeof(uint8);

    dtls_int_to_uint8(p, TLS_CERT_TYPE_RAW_PUBLIC_KEY);
    p += sizeof(uint8);

    /* client certificate type extension */
    dtls_int_to_uint16(p, TLS_EXT_SERVER_CERTIFICATE_TYPE);
    p += sizeof(uint16);

    /* length of this extension type */
    dtls_int_to_uint16(p, 2);
    p += sizeof(uint16);

    /* length of the list */
    dtls_int_to_uint8(p, 1);
    p += sizeof(uint8);

    dtls_int_to_uint8(p, TLS_CERT_TYPE_RAW_PUBLIC_KEY);
    p += sizeof(uint8);

    /* elliptic_curves */
    dtls_int_to_uint16(p, TLS_EXT_ELLIPTIC_CURVES);
    p += sizeof(uint16);

    /* length of this extension type */
    dtls_int_to_uint16(p, 4);
    p += sizeof(uint16);

    /* length of the list */
    dtls_int_to_uint16(p, 2);
    p += sizeof(uint16);

    dtls_int_to_uint16(p, TLS_EXT_ELLIPTIC_CURVES_SECP256R1);
    p += sizeof(uint16);

    /* ec_point_formats */
    dtls_int_to_uint16(p, TLS_EXT_EC_POINT_FORMATS);
    p += sizeof(uint16);

    /* length of this extension type */
    dtls_int_to_uint16(p, 2);
    p += sizeof(uint16);

    /* number of supported formats */
    dtls_int_to_uint8(p, 1);
    p += sizeof(uint8);

    dtls_int_to_uint8(p, TLS_EXT_EC_POINT_FORMATS_UNCOMPRESSED);
    p += sizeof(uint8);
  }

  assert(p - buf <= sizeof(buf));

  if (cookie_length != 0)
    clear_hs_hash(peer);

  return dtls_send_handshake_msg_hash(ctx, peer, &peer->session,
				      DTLS_HT_CLIENT_HELLO,
				      buf, p - buf, cookie_length != 0);
}

static int
check_server_hello(dtls_context_t *ctx, 
		      dtls_peer_t *peer,
		      uint8 *data, size_t data_length)
{
  dtls_handshake_parameters_t *handshake = peer->handshake_params;

  /* This function is called when we expect a ServerHello (i.e. we
   * have sent a ClientHello).  We might instead receive a HelloVerify
   * request containing a cookie. If so, we must repeat the
   * ClientHello with the given Cookie.
   */
  if (data_length < DTLS_HS_LENGTH + DTLS_HS_LENGTH)
    return dtls_alert_fatal_create(DTLS_ALERT_DECODE_ERROR);

  update_hs_hash(peer, data, data_length);

  /* FIXME: check data_length before accessing fields */

  /* Get the server's random data and store selected cipher suite
   * and compression method (like dtls_update_parameters().
   * Then calculate master secret and wait for ServerHelloDone. When received,
   * send ClientKeyExchange (?) and ChangeCipherSpec + ClientFinished. */
    
  /* check server version */
  data += DTLS_HS_LENGTH;
  data_length -= DTLS_HS_LENGTH;
    
  if (dtls_uint16_to_int(data) != DTLS_VERSION) {
    dtls_alert("unknown DTLS version\n");
    return dtls_alert_fatal_create(DTLS_ALERT_PROTOCOL_VERSION);
  }

  data += sizeof(uint16);	      /* skip version field */
  data_length -= sizeof(uint16);

  /* store server random data */
  memcpy(handshake->tmp.random.server, data, DTLS_RANDOM_LENGTH);
  /* skip server random */
  data += DTLS_RANDOM_LENGTH;
  data_length -= DTLS_RANDOM_LENGTH;

  SKIP_VAR_FIELD(data, data_length, uint8); /* skip session id */
    
  /* Check cipher suite. As we offer all we have, it is sufficient
   * to check if the cipher suite selected by the server is in our
   * list of known cipher suites. Subsets are not supported. */
  handshake->cipher = dtls_uint16_to_int(data);
  if (!known_cipher(ctx, handshake->cipher, 1)) {
    dtls_alert("unsupported cipher 0x%02x 0x%02x\n",
	     data[0], data[1]);
    return dtls_alert_fatal_create(DTLS_ALERT_INSUFFICIENT_SECURITY);
  }
  data += sizeof(uint16);
  data_length -= sizeof(uint16);

  /* Check if NULL compression was selected. We do not know any other. */
  if (dtls_uint8_to_int(data) != TLS_COMPRESSION_NULL) {
    dtls_alert("unsupported compression method 0x%02x\n", data[0]);
    return dtls_alert_fatal_create(DTLS_ALERT_INSUFFICIENT_SECURITY);
  }
  data += sizeof(uint8);
  data_length -= sizeof(uint8);

  return dtls_check_tls_extension(peer, data, data_length, 0);

error:
  return dtls_alert_fatal_create(DTLS_ALERT_DECODE_ERROR);
}

static int
check_server_hello_verify_request(dtls_context_t *ctx,
				  dtls_peer_t *peer,
				  uint8 *data, size_t data_length)
{
  dtls_hello_verify_t *hv;
  int res;

  if (data_length < DTLS_HS_LENGTH + DTLS_HV_LENGTH)
    return dtls_alert_fatal_create(DTLS_ALERT_DECODE_ERROR);

  hv = (dtls_hello_verify_t *)(data + DTLS_HS_LENGTH);

  res = dtls_send_client_hello(ctx, peer, hv->cookie, hv->cookie_length);

  if (res < 0)
    dtls_warn("cannot send ClientHello\n");

  return res;
}

#ifdef DTLS_ECC
static int
check_server_certificate(dtls_context_t *ctx, 
			 dtls_peer_t *peer,
			 uint8 *data, size_t data_length)
{
  int err;
  dtls_handshake_parameters_t *config = peer->handshake_params;

  update_hs_hash(peer, data, data_length);

  assert(is_tls_ecdhe_ecdsa_with_aes_128_ccm_8(config->cipher));

  data += DTLS_HS_LENGTH;

  if (dtls_uint24_to_int(data) != 94) {
    dtls_alert("expect length of 94 bytes for server certificate message\n");
    return dtls_alert_fatal_create(DTLS_ALERT_DECODE_ERROR);
  }
  data += sizeof(uint24);

  if (dtls_uint24_to_int(data) != 91) {
    dtls_alert("expect length of 91 bytes for certificate\n");
    return dtls_alert_fatal_create(DTLS_ALERT_DECODE_ERROR);
  }
  data += sizeof(uint24);

  if (memcmp(data, cert_asn1_header, sizeof(cert_asn1_header))) {
    dtls_alert("got an unexpected Subject public key format\n");
    return dtls_alert_fatal_create(DTLS_ALERT_DECODE_ERROR);
  }
  data += sizeof(cert_asn1_header);

  memcpy(config->keyx.ecdsa.other_pub_x, data,
	 sizeof(config->keyx.ecdsa.other_pub_x));
  data += sizeof(config->keyx.ecdsa.other_pub_x);

  memcpy(config->keyx.ecdsa.other_pub_y, data,
	 sizeof(config->keyx.ecdsa.other_pub_y));
  data += sizeof(config->keyx.ecdsa.other_pub_y);

  err = CALL(ctx, verify_ecdsa_key, &peer->session,
	     config->keyx.ecdsa.other_pub_x,
	     config->keyx.ecdsa.other_pub_y,
	     sizeof(config->keyx.ecdsa.other_pub_x));
  if (err < 0) {
    dtls_warn("The certificate was not accepted\n");
    return err;
  }

  return 0;
}

static int
check_server_key_exchange_ecdsa(dtls_context_t *ctx,
				dtls_peer_t *peer,
				uint8 *data, size_t data_length)
{
  dtls_handshake_parameters_t *config = peer->handshake_params;
  int ret;
  unsigned char *result_r;
  unsigned char *result_s;
  unsigned char *key_params;

  update_hs_hash(peer, data, data_length);

  assert(is_tls_ecdhe_ecdsa_with_aes_128_ccm_8(config->cipher));

  data += DTLS_HS_LENGTH;

  if (data_length < DTLS_HS_LENGTH + DTLS_SKEXEC_LENGTH) {
    dtls_alert("the package length does not match the expected\n");
    return dtls_alert_fatal_create(DTLS_ALERT_DECODE_ERROR);
  }
  key_params = data;

  if (dtls_uint8_to_int(data) != TLS_EC_CURVE_TYPE_NAMED_CURVE) {
    dtls_alert("Only named curves supported\n");
    return dtls_alert_fatal_create(DTLS_ALERT_HANDSHAKE_FAILURE);
  }
  data += sizeof(uint8);
  data_length -= sizeof(uint8);

  if (dtls_uint16_to_int(data) != TLS_EXT_ELLIPTIC_CURVES_SECP256R1) {
    dtls_alert("secp256r1 supported\n");
    return dtls_alert_fatal_create(DTLS_ALERT_HANDSHAKE_FAILURE);
  }
  data += sizeof(uint16);
  data_length -= sizeof(uint16);

  if (dtls_uint8_to_int(data) != 1 + 2 * DTLS_EC_KEY_SIZE) {
    dtls_alert("expected 65 bytes long public point\n");
    return dtls_alert_fatal_create(DTLS_ALERT_HANDSHAKE_FAILURE);
  }
  data += sizeof(uint8);
  data_length -= sizeof(uint8);

  if (dtls_uint8_to_int(data) != 4) {
    dtls_alert("expected uncompressed public point\n");
    return dtls_alert_fatal_create(DTLS_ALERT_DECODE_ERROR);
  }
  data += sizeof(uint8);
  data_length -= sizeof(uint8);

  memcpy(config->keyx.ecdsa.other_eph_pub_x, data, sizeof(config->keyx.ecdsa.other_eph_pub_y));
  data += sizeof(config->keyx.ecdsa.other_eph_pub_y);
  data_length -= sizeof(config->keyx.ecdsa.other_eph_pub_y);

  memcpy(config->keyx.ecdsa.other_eph_pub_y, data, sizeof(config->keyx.ecdsa.other_eph_pub_y));
  data += sizeof(config->keyx.ecdsa.other_eph_pub_y);
  data_length -= sizeof(config->keyx.ecdsa.other_eph_pub_y);

  ret = dtls_check_ecdsa_signature_elem(data, data_length, &result_r, &result_s);
  if (ret < 0) {
    return ret;
  }
  data += ret;
  data_length -= ret;

  ret = dtls_ecdsa_verify_sig(config->keyx.ecdsa.other_pub_x, config->keyx.ecdsa.other_pub_y,
			    sizeof(config->keyx.ecdsa.other_pub_x),
			    config->tmp.random.client, DTLS_RANDOM_LENGTH,
			    config->tmp.random.server, DTLS_RANDOM_LENGTH,
			    key_params,
			    1 + 2 + 1 + 1 + (2 * DTLS_EC_KEY_SIZE),
			    result_r, result_s);

  if (ret < 0) {
    dtls_alert("wrong signature\n");
    return dtls_alert_fatal_create(DTLS_ALERT_HANDSHAKE_FAILURE);
  }
  return 0;
}
#endif /* DTLS_ECC */

#ifdef DTLS_PSK
static int
check_server_key_exchange_psk(dtls_context_t *ctx,
			      dtls_peer_t *peer,
			      uint8 *data, size_t data_length)
{
  dtls_handshake_parameters_t *config = peer->handshake_params;
  uint16_t len;

  update_hs_hash(peer, data, data_length);

  assert(is_tls_psk_with_aes_128_ccm_8(config->cipher));

  data += DTLS_HS_LENGTH;

  if (data_length < DTLS_HS_LENGTH + DTLS_SKEXECPSK_LENGTH_MIN) {
    dtls_alert("the package length does not match the expected\n");
    return dtls_alert_fatal_create(DTLS_ALERT_DECODE_ERROR);
  }

  len = dtls_uint16_to_int(data);
  data += sizeof(uint16);

  if (len != data_length - DTLS_HS_LENGTH - sizeof(uint16)) {
    dtls_warn("the length of the server identity hint is worng\n");
    return dtls_alert_fatal_create(DTLS_ALERT_DECODE_ERROR);
  }

  if (len > DTLS_PSK_MAX_CLIENT_IDENTITY_LEN) {
    dtls_warn("please use a smaller server identity hint\n");
    return dtls_alert_fatal_create(DTLS_ALERT_INTERNAL_ERROR);
  }

  config->keyx.psk.id_length = len;
  memcpy(config->keyx.psk.identity, data, len);
  return 0;
}
#endif /* DTLS_PSK */

static int
check_certificate_request(dtls_context_t *ctx, 
			  dtls_peer_t *peer,
			  uint8 *data, size_t data_length)
{
  unsigned int i;
  int auth_alg;
  int sig_alg;
  int hash_alg;

  update_hs_hash(peer, data, data_length);

  assert(is_tls_ecdhe_ecdsa_with_aes_128_ccm_8(peer->handshake_params->cipher));

  data += DTLS_HS_LENGTH;

  if (data_length < DTLS_HS_LENGTH + 5) {
    dtls_alert("the package length does not match the expected\n");
    return dtls_alert_fatal_create(DTLS_ALERT_DECODE_ERROR);
  }

  i = dtls_uint8_to_int(data);
  data += sizeof(uint8);
  if (i + 1 > data_length) {
    dtls_alert("the cerfificate types are too long\n");
    return dtls_alert_fatal_create(DTLS_ALERT_DECODE_ERROR);
  }

  auth_alg = 0;
  for (; i > 0 ; i -= sizeof(uint8)) {
    if (dtls_uint8_to_int(data) == TLS_CLIENT_CERTIFICATE_TYPE_ECDSA_SIGN
	&& auth_alg == 0)
      auth_alg = dtls_uint8_to_int(data);
    data += sizeof(uint8);
  }

  if (auth_alg != TLS_CLIENT_CERTIFICATE_TYPE_ECDSA_SIGN) {
    dtls_alert("the request authentication algorithem is not supproted\n");
    return dtls_alert_fatal_create(DTLS_ALERT_HANDSHAKE_FAILURE);
  }

  i = dtls_uint16_to_int(data);
  data += sizeof(uint16);
  if (i + 1 > data_length) {
    dtls_alert("the signature and hash algorithm list is too long\n");
    return dtls_alert_fatal_create(DTLS_ALERT_DECODE_ERROR);
  }

  hash_alg = 0;
  sig_alg = 0;
  for (; i > 0 ; i -= sizeof(uint16)) {
    int current_hash_alg;
    int current_sig_alg;

    current_hash_alg = dtls_uint8_to_int(data);
    data += sizeof(uint8);
    current_sig_alg = dtls_uint8_to_int(data);
    data += sizeof(uint8);

    if (current_hash_alg == TLS_EXT_SIG_HASH_ALGO_SHA256 && hash_alg == 0 && 
        current_sig_alg == TLS_EXT_SIG_HASH_ALGO_ECDSA && sig_alg == 0) {
      hash_alg = current_hash_alg;
      sig_alg = current_sig_alg;
    }
  }

  if (hash_alg != TLS_EXT_SIG_HASH_ALGO_SHA256 ||
      sig_alg != TLS_EXT_SIG_HASH_ALGO_ECDSA) {
    dtls_alert("no supported hash and signature algorithem\n");
    return dtls_alert_fatal_create(DTLS_ALERT_HANDSHAKE_FAILURE);
  }

  /* common names are ignored */

  peer->handshake_params->do_client_auth = 1;
  return 0;
}

static int
check_server_hellodone(dtls_context_t *ctx, 
		      dtls_peer_t *peer,
		      uint8 *data, size_t data_length)
{
  int res;
#ifdef DTLS_ECC
  const dtls_ecdsa_key_t *ecdsa_key;
#endif /* DTLS_ECC */

  dtls_handshake_parameters_t *handshake = peer->handshake_params;

  /* calculate master key, send CCS */

  update_hs_hash(peer, data, data_length);

#ifdef DTLS_ECC
  if (handshake->do_client_auth) {

    res = CALL(ctx, get_ecdsa_key, &peer->session, &ecdsa_key);
    if (res < 0) {
      dtls_crit("no ecdsa certificate to send in certificate\n");
      return res;
    }

    res = dtls_send_certificate_ecdsa(ctx, peer, ecdsa_key);

    if (res < 0) {
      dtls_debug("dtls_server_hello: cannot prepare Certificate record\n");
      return res;
    }
  }
#endif /* DTLS_ECC */

  /* send ClientKeyExchange */
  res = dtls_send_client_key_exchange(ctx, peer);

  if (res < 0) {
    dtls_debug("cannot send KeyExchange message\n");
    return res;
  }

#ifdef DTLS_ECC
  if (handshake->do_client_auth) {

    res = dtls_send_certificate_verify_ecdh(ctx, peer, ecdsa_key);

    if (res < 0) {
      dtls_debug("dtls_server_hello: cannot prepare Certificate record\n");
      return res;
    }
  }
#endif /* DTLS_ECC */

  res = calculate_key_block(ctx, handshake, peer,
			    &peer->session, peer->role);
  if (res < 0) {
    return res;
  }

  res = dtls_send_ccs(ctx, peer);
  if (res < 0) {
    dtls_debug("cannot send CCS message\n");
    return res;
  }

  /* and switch cipher suite */
  dtls_security_params_switch(peer);

  /* Client Finished */
  return dtls_send_finished(ctx, peer, PRF_LABEL(client), PRF_LABEL_SIZE(client));
}

static int
decrypt_verify(dtls_peer_t *peer, uint8 *packet, size_t length,
	       uint8 **cleartext)
{
  dtls_record_header_t *header = DTLS_RECORD_HEADER(packet);
  dtls_security_parameters_t *security = dtls_security_params_epoch(peer, dtls_get_epoch(header));
  int clen;
  
  *cleartext = (uint8 *)packet + sizeof(dtls_record_header_t);
  clen = length - sizeof(dtls_record_header_t);

  if (!security) {
    dtls_alert("No security context for epoch: %i\n", dtls_get_epoch(header));
    return -1;
  }

  if (security->cipher == TLS_NULL_WITH_NULL_NULL) {
    /* no cipher suite selected */
    return clen;
  } else { /* TLS_PSK_WITH_AES_128_CCM_8 or TLS_ECDHE_ECDSA_WITH_AES_128_CCM_8 */
    /** 
     * length of additional_data for the AEAD cipher which consists of
     * seq_num(2+6) + type(1) + version(2) + length(2)
     */
#define A_DATA_LEN 13
    unsigned char nonce[DTLS_CCM_BLOCKSIZE];
    unsigned char A_DATA[A_DATA_LEN];

    if (clen < 16)		/* need at least IV and MAC */
      return -1;

    memset(nonce, 0, DTLS_CCM_BLOCKSIZE);
    memcpy(nonce, dtls_kb_remote_iv(security, peer->role),
	   dtls_kb_iv_size(security, peer->role));

    /* read epoch and seq_num from message */
    memcpy(nonce + dtls_kb_iv_size(security, peer->role), *cleartext, 8);
    *cleartext += 8;
    clen -= 8;

    dtls_debug_dump("nonce", nonce, DTLS_CCM_BLOCKSIZE);
    dtls_debug_dump("key", dtls_kb_remote_write_key(security, peer->role),
		    dtls_kb_key_size(security, peer->role));
    dtls_debug_dump("ciphertext", *cleartext, clen);

    /* re-use N to create additional data according to RFC 5246, Section 6.2.3.3:
     * 
     * additional_data = seq_num + TLSCompressed.type +
     *                   TLSCompressed.version + TLSCompressed.length;
     */
    memcpy(A_DATA, &DTLS_RECORD_HEADER(packet)->epoch, 8); /* epoch and seq_num */
    memcpy(A_DATA + 8,  &DTLS_RECORD_HEADER(packet)->content_type, 3); /* type and version */
    dtls_int_to_uint16(A_DATA + 11, clen - 8); /* length without nonce_explicit */

    clen = dtls_decrypt(*cleartext, clen, *cleartext, nonce,
		       dtls_kb_remote_write_key(security, peer->role),
		       dtls_kb_key_size(security, peer->role),
		       A_DATA, A_DATA_LEN);
    if (clen < 0)
      dtls_warn("decryption failed\n");
    else {
#ifndef NDEBUG
      printf("decrypt_verify(): found %i bytes cleartext\n", clen);
#endif
      dtls_security_params_free_other(peer);
      dtls_debug_dump("cleartext", *cleartext, clen);
    }
  }
  return clen;
}

static int
dtls_send_hello_request(dtls_context_t *ctx, dtls_peer_t *peer)
{
  return dtls_send_handshake_msg_hash(ctx, peer, &peer->session,
				      DTLS_HT_HELLO_REQUEST,
				      NULL, 0, 0);
}

int
dtls_renegotiate(dtls_context_t *ctx, const session_t *dst)
{
  dtls_peer_t *peer = NULL;
  int err;

  peer = dtls_get_peer(ctx, dst);

  if (!peer) {
    return -1;
  }
  if (peer->state != DTLS_STATE_CONNECTED)
    return -1;

  peer->handshake_params = dtls_handshake_new();
  if (!peer->handshake_params)
    return -1;

  peer->handshake_params->hs_state.mseq_r = 0;
  peer->handshake_params->hs_state.mseq_s = 0;

  if (peer->role == DTLS_CLIENT) {
    /* send ClientHello with empty Cookie */
    err = dtls_send_client_hello(ctx, peer, NULL, 0);
    if (err < 0)
      dtls_warn("cannot send ClientHello\n");
    else
      peer->state = DTLS_STATE_CLIENTHELLO;
    return err;
  } else if (peer->role == DTLS_SERVER) {
    return dtls_send_hello_request(ctx, peer);
  }

  return -1;
}

static int
handle_handshake_msg(dtls_context_t *ctx, dtls_peer_t *peer, session_t *session,
		 const dtls_peer_type role, const dtls_state_t state,
		 uint8 *data, size_t data_length) {

  int err = 0;

  /* This will clear the retransmission buffer if we get an expected
   * handshake message. We have to make sure that no handshake message
   * should get expected when we still should retransmit something, when
   * we do everything accordingly to the DTLS 1.2 standard this should
   * not be a problem. */
  if (peer) {
    dtls_stop_retransmission(ctx, peer);
  }

  /* The following switch construct handles the given message with
   * respect to the current internal state for this peer. In case of
   * error, it is left with return 0. */

  dtls_debug("handle handshake package of type: %s (%i)\n",
	     dtls_handshake_type_to_name(data[0]), data[0]);
  switch (data[0]) {

  /************************************************************************
   * Client states
   ************************************************************************/
  case DTLS_HT_HELLO_VERIFY_REQUEST:

    if (state != DTLS_STATE_CLIENTHELLO) {
      return dtls_alert_fatal_create(DTLS_ALERT_UNEXPECTED_MESSAGE);
    }

    err = check_server_hello_verify_request(ctx, peer, data, data_length);
    if (err < 0) {
      dtls_warn("error in check_server_hello_verify_request err: %i\n", err);
      return err;
    }

    break;
  case DTLS_HT_SERVER_HELLO:

    if (state != DTLS_STATE_CLIENTHELLO) {
      return dtls_alert_fatal_create(DTLS_ALERT_UNEXPECTED_MESSAGE);
    }

    err = check_server_hello(ctx, peer, data, data_length);
    if (err < 0) {
      dtls_warn("error in check_server_hello err: %i\n", err);
      return err;
    }
    if (is_tls_ecdhe_ecdsa_with_aes_128_ccm_8(peer->handshake_params->cipher))
      peer->state = DTLS_STATE_WAIT_SERVERCERTIFICATE;
    else
      peer->state = DTLS_STATE_WAIT_SERVERHELLODONE;
    /* update_hs_hash(peer, data, data_length); */

    break;

#ifdef DTLS_ECC
  case DTLS_HT_CERTIFICATE:

    if ((role == DTLS_CLIENT && state != DTLS_STATE_WAIT_SERVERCERTIFICATE) ||
        (role == DTLS_SERVER && state != DTLS_STATE_WAIT_CLIENTCERTIFICATE)) {
      return dtls_alert_fatal_create(DTLS_ALERT_UNEXPECTED_MESSAGE);
    }
    err = check_server_certificate(ctx, peer, data, data_length);
    if (err < 0) {
      dtls_warn("error in check_server_certificate err: %i\n", err);
      return err;
    }
    if (role == DTLS_CLIENT) {
      peer->state = DTLS_STATE_WAIT_SERVERKEYEXCHANGE;
    } else if (role == DTLS_SERVER){
      peer->state = DTLS_STATE_WAIT_CLIENTKEYEXCHANGE;
    }
    /* update_hs_hash(peer, data, data_length); */

    break;
#endif /* DTLS_ECC */

  case DTLS_HT_SERVER_KEY_EXCHANGE:

#ifdef DTLS_ECC
    if (is_tls_ecdhe_ecdsa_with_aes_128_ccm_8(peer->handshake_params->cipher)) {
      if (state != DTLS_STATE_WAIT_SERVERKEYEXCHANGE) {
        return dtls_alert_fatal_create(DTLS_ALERT_UNEXPECTED_MESSAGE);
      }
      err = check_server_key_exchange_ecdsa(ctx, peer, data, data_length);
    }
#endif /* DTLS_ECC */
#ifdef DTLS_PSK
    if (is_tls_psk_with_aes_128_ccm_8(peer->handshake_params->cipher)) {
      if (state != DTLS_STATE_WAIT_SERVERHELLODONE) {
        return dtls_alert_fatal_create(DTLS_ALERT_UNEXPECTED_MESSAGE);
      }
      err = check_server_key_exchange_psk(ctx, peer, data, data_length);
    }
#endif /* DTLS_PSK */

    if (err < 0) {
      dtls_warn("error in check_server_key_exchange err: %i\n", err);
      return err;
    }
    peer->state = DTLS_STATE_WAIT_SERVERHELLODONE;
    /* update_hs_hash(peer, data, data_length); */

    break;

  case DTLS_HT_SERVER_HELLO_DONE:

    if (state != DTLS_STATE_WAIT_SERVERHELLODONE) {
      return dtls_alert_fatal_create(DTLS_ALERT_UNEXPECTED_MESSAGE);
    }

    err = check_server_hellodone(ctx, peer, data, data_length);
    if (err < 0) {
      dtls_warn("error in check_server_hellodone err: %i\n", err);
      return err;
    }
    peer->state = DTLS_STATE_WAIT_CHANGECIPHERSPEC;
    /* update_hs_hash(peer, data, data_length); */

    break;

  case DTLS_HT_CERTIFICATE_REQUEST:

    if (state != DTLS_STATE_WAIT_SERVERHELLODONE) {
      return dtls_alert_fatal_create(DTLS_ALERT_UNEXPECTED_MESSAGE);
    }

    err = check_certificate_request(ctx, peer, data, data_length);
    if (err < 0) {
      dtls_warn("error in check_certificate_request err: %i\n", err);
      return err;
    }

    break;

  case DTLS_HT_FINISHED:
    /* expect a Finished message from server */

    if (state != DTLS_STATE_WAIT_FINISHED) {
      return dtls_alert_fatal_create(DTLS_ALERT_UNEXPECTED_MESSAGE);
    }

    err = check_finished(ctx, peer, data, data_length);
    if (err < 0) {
      dtls_warn("error in check_finished err: %i\n", err);
      return err;
    }
    if (role == DTLS_SERVER) {
      /* send ServerFinished */
      update_hs_hash(peer, data, data_length);

      /* send change cipher spec message and switch to new configuration */
      err = dtls_send_ccs(ctx, peer);
      if (err < 0) {
        dtls_warn("cannot send CCS message\n");
        return err;
      }

      dtls_security_params_switch(peer);

      err = dtls_send_finished(ctx, peer, PRF_LABEL(server), PRF_LABEL_SIZE(server));
      if (err < 0) {
        dtls_warn("sending server Finished failed\n");
        return err;
      }
    }
    dtls_handshake_free(peer->handshake_params);
    peer->handshake_params = NULL;
    dtls_debug("Handshake complete\n");
    peer->state = DTLS_STATE_CONNECTED;

    /* return here to not increase the message receive counter */
    return err;

  /************************************************************************
   * Server states
   ************************************************************************/

  case DTLS_HT_CLIENT_KEY_EXCHANGE:
    /* handle ClientHello, update msg and msglen and goto next if not finished */

    if (state != DTLS_STATE_WAIT_CLIENTKEYEXCHANGE) {
      return dtls_alert_fatal_create(DTLS_ALERT_UNEXPECTED_MESSAGE);
    }

    err = check_client_keyexchange(ctx, peer->handshake_params, data, data_length);
    if (err < 0) {
      dtls_warn("error in check_client_keyexchange err: %i\n", err);
      return err;
    }
    update_hs_hash(peer, data, data_length);

    if (is_tls_ecdhe_ecdsa_with_aes_128_ccm_8(peer->handshake_params->cipher) &&
	is_ecdsa_client_auth_supported(ctx))
      peer->state = DTLS_STATE_WAIT_CERTIFICATEVERIFY;
    else
      peer->state = DTLS_STATE_WAIT_CHANGECIPHERSPEC;
    break;

#ifdef DTLS_ECC
  case DTLS_HT_CERTIFICATE_VERIFY:

    if (state != DTLS_STATE_WAIT_CERTIFICATEVERIFY) {
      return dtls_alert_fatal_create(DTLS_ALERT_UNEXPECTED_MESSAGE);
    }

    err = check_client_certificate_verify(ctx, peer, data, data_length);
    if (err < 0) {
      dtls_warn("error in check_client_certificate_verify err: %i\n", err);
      return err;
    }

    update_hs_hash(peer, data, data_length);
    peer->state = DTLS_STATE_WAIT_CHANGECIPHERSPEC;
    break;
#endif /* DTLS_ECC */

  case DTLS_HT_CLIENT_HELLO:

    if ((peer && state != DTLS_STATE_CONNECTED) ||
	(!peer && state != DTLS_STATE_WAIT_CLIENTHELLO)) {
      return dtls_alert_fatal_create(DTLS_ALERT_UNEXPECTED_MESSAGE);
    }

    /* When no DTLS state exists for this peer, we only allow a
       Client Hello message with

       a) a valid cookie, or
       b) no cookie.

       Anything else will be rejected. Fragementation is not allowed
       here as it would require peer state as well.
    */
    err = dtls_verify_peer(ctx, peer, session, data, data_length);
    if (err < 0) {
      dtls_warn("error in dtls_verify_peer err: %i\n", err);
      return err;
    }

    if (err > 0) {
      dtls_debug("server hello verify was sent\n");
      break;
    }

    /* At this point, we have a good relationship with this peer. This
     * state is left for re-negotiation of key material. */
    if (!peer) {
      dtls_security_parameters_t *security;

      /* msg contains a Client Hello with a valid cookie, so we can
       * safely create the server state machine and continue with
       * the handshake. */
      peer = dtls_new_peer(session);
      if (!peer) {
        dtls_alert("cannot create peer\n");
        return dtls_alert_fatal_create(DTLS_ALERT_INTERNAL_ERROR);
      }
      peer->role = DTLS_SERVER;

      /* Initialize record sequence number to 1 for new peers. The first
       * record with sequence number 0 is a stateless Hello Verify Request.
       */
      security = dtls_security_params(peer);
      security->rseq = 1;
      dtls_add_peer(ctx, peer);
    }
    if (peer && !peer->handshake_params) {
      dtls_handshake_header_t *hs_header = DTLS_HANDSHAKE_HEADER(data);

      peer->handshake_params = dtls_handshake_new();
      if (!peer->handshake_params)
        return dtls_alert_fatal_create(DTLS_ALERT_INTERNAL_ERROR);

      LIST_STRUCT_INIT(peer->handshake_params, reorder_queue);
      peer->handshake_params->hs_state.mseq_r = dtls_uint16_to_int(hs_header->message_seq);
      peer->handshake_params->hs_state.mseq_s = 1;
    }

    clear_hs_hash(peer);

    /* First negotiation step: check for PSK
     *
     * Note that we already have checked that msg is a Handshake
     * message containing a ClientHello. dtls_get_cipher() therefore
     * does not check again.
     */
    err = dtls_update_parameters(ctx, peer, data, data_length);
    if (err < 0) {
      dtls_warn("error updating security parameters\n");
      return err;
    }

    /* update finish MAC */
    update_hs_hash(peer, data, data_length);

    err = dtls_send_server_hello_msgs(ctx, peer);
    if (err < 0) {
      return err;
    }
    if (is_tls_ecdhe_ecdsa_with_aes_128_ccm_8(peer->handshake_params->cipher) &&
	is_ecdsa_client_auth_supported(ctx))
      peer->state = DTLS_STATE_WAIT_CLIENTCERTIFICATE;
    else
      peer->state = DTLS_STATE_WAIT_CLIENTKEYEXCHANGE;

    /* after sending the ServerHelloDone, we expect the
     * ClientKeyExchange (possibly containing the PSK id),
     * followed by a ChangeCipherSpec and an encrypted Finished.
     */

    break;

  case DTLS_HT_HELLO_REQUEST:

    if (state != DTLS_STATE_CONNECTED) {
      /* we should just ignore such packages when in handshake */
      return 0;
    }

    if (peer && !peer->handshake_params) {
      peer->handshake_params = dtls_handshake_new();
      if (!peer->handshake_params)
        return dtls_alert_fatal_create(DTLS_ALERT_INTERNAL_ERROR);

      LIST_STRUCT_INIT(peer->handshake_params, reorder_queue);
      peer->handshake_params->hs_state.mseq_r = 0;
      peer->handshake_params->hs_state.mseq_s = 0;
    }

    /* send ClientHello with empty Cookie */
    err = dtls_send_client_hello(ctx, peer, NULL, 0);
    if (err < 0) {
      dtls_warn("cannot send ClientHello\n");
      return err;
    }
    peer->state = DTLS_STATE_CLIENTHELLO;
    break;

  default:
    dtls_crit("unhandled message %d\n", data[0]);
    return dtls_alert_fatal_create(DTLS_ALERT_UNEXPECTED_MESSAGE);
  }

  if (peer && peer->handshake_params && err >= 0) {
    peer->handshake_params->hs_state.mseq_r++;
  }

  return err;
}
      
static int
handle_handshake(dtls_context_t *ctx, dtls_peer_t *peer, session_t *session,
		 const dtls_peer_type role, const dtls_state_t state,
		 uint8 *data, size_t data_length)
{
  dtls_handshake_header_t *hs_header;
  int res;

  if (data_length < DTLS_HS_LENGTH) {
    dtls_warn("handshake message too short\n");
    return dtls_alert_fatal_create(DTLS_ALERT_DECODE_ERROR);
  }
  hs_header = DTLS_HANDSHAKE_HEADER(data);

  dtls_debug("received handshake package of type: %s (%i)\n",
	     dtls_handshake_type_to_name(hs_header->msg_type), hs_header->msg_type);

  if (!peer || !peer->handshake_params) {
    /* This is the initial ClientHello */
    if (hs_header->msg_type != DTLS_HT_CLIENT_HELLO && !peer) {
      dtls_warn("If there is no peer only ClientHello is allowed\n");
      return dtls_alert_fatal_create(DTLS_ALERT_HANDSHAKE_FAILURE);
    }

    /* This is a ClientHello or Hello Request send when doing TLS renegotiation */
    if (hs_header->msg_type == DTLS_HT_CLIENT_HELLO ||
	hs_header->msg_type == DTLS_HT_HELLO_REQUEST) {
      return handle_handshake_msg(ctx, peer, session, role, state, data,
				  data_length);
    } else {
      dtls_warn("ignore unexpected handshake message\n");
      return 0;
    }
  }

  if (dtls_uint16_to_int(hs_header->message_seq) < peer->handshake_params->hs_state.mseq_r) {
    dtls_warn("The message sequence number is too small, expected %i, got: %i\n",
	      peer->handshake_params->hs_state.mseq_r, dtls_uint16_to_int(hs_header->message_seq));
    return 0;
  } else if (dtls_uint16_to_int(hs_header->message_seq) > peer->handshake_params->hs_state.mseq_r) {
    /* A package in between is missing, buffer this package. */
    netq_t *n;

    /* TODO: only add packages that are not too new. */
    if (data_length > DTLS_MAX_BUF) {
      dtls_warn("the package is too big to buffer for reoder\n");
      return 0;
    }

    netq_t *node = netq_head(peer->handshake_params->reorder_queue);
    while (node) {
      dtls_handshake_header_t *node_header = DTLS_HANDSHAKE_HEADER(node->data);
      if (dtls_uint16_to_int(node_header->message_seq) == dtls_uint16_to_int(hs_header->message_seq)) {
        dtls_warn("a package with this sequence number is already stored\n");
        return 0;
      }
      node = netq_next(node);
    }

    n = netq_node_new(data_length);
    if (!n) {
      dtls_warn("no space in reoder buffer\n");
      return 0;
    }

    n->peer = peer;
    n->length = data_length;
    memcpy(n->data, data, data_length);

    if (!netq_insert_node(peer->handshake_params->reorder_queue, n)) {
      dtls_warn("cannot add packet to reoder buffer\n");
      netq_node_free(n);
    }
    dtls_info("Added package for reordering\n");
    return 0;
  } else if (dtls_uint16_to_int(hs_header->message_seq) == peer->handshake_params->hs_state.mseq_r) {
    /* Found the expected package, use this and all the buffered packages */
    int next = 1;

    res = handle_handshake_msg(ctx, peer, session, role, state, data, data_length);
    if (res < 0)
      return res;

    /* We do not know in which order the packages are in the list just search the list for every package. */
    while (next && peer->handshake_params) {
      next = 0;
      netq_t *node = netq_head(peer->handshake_params->reorder_queue);
      while (node) {
        dtls_handshake_header_t *node_header = DTLS_HANDSHAKE_HEADER(node->data);

        if (dtls_uint16_to_int(node_header->message_seq) == peer->handshake_params->hs_state.mseq_r) {
          netq_remove(peer->handshake_params->reorder_queue, node);
          next = 1;
          res = handle_handshake_msg(ctx, peer, session, role, peer->state, node->data, node->length);
          if (res < 0) {
            return res;
          }

          break;
        } else {
          node = netq_next(node);
        }
      }
    }
    return res;
  }
  assert(0);
  return 0;
}

static int
handle_ccs(dtls_context_t *ctx, dtls_peer_t *peer, 
	   uint8 *record_header, uint8 *data, size_t data_length)
{
  int err;
  dtls_handshake_parameters_t *handshake = peer->handshake_params;

  /* A CCS message is handled after a KeyExchange message was
   * received from the client. When security parameters have been
   * updated successfully and a ChangeCipherSpec message was sent
   * by ourself, the security context is switched and the record
   * sequence number is reset. */
  
  if (!peer || peer->state != DTLS_STATE_WAIT_CHANGECIPHERSPEC) {
    dtls_warn("expected ChangeCipherSpec during handshake\n");
    return 0;
  }

  if (data_length < 1 || data[0] != 1)
    return dtls_alert_fatal_create(DTLS_ALERT_DECODE_ERROR);

  /* Just change the cipher when we are on the same epoch */
  if (peer->role == DTLS_SERVER) {
    err = calculate_key_block(ctx, handshake, peer,
			      &peer->session, peer->role);
    if (err < 0) {
      return err;
    }
  }
  
  peer->state = DTLS_STATE_WAIT_FINISHED;

  return 0;
}  

/** 
 * Handles incoming Alert messages. This function returns \c 1 if the
 * connection should be closed and the peer is to be invalidated.
 */
static int
handle_alert(dtls_context_t *ctx, dtls_peer_t *peer, 
	     uint8 *record_header, uint8 *data, size_t data_length) {
  int free_peer = 0;		/* indicates whether to free peer */

  if (data_length < 2)
    return dtls_alert_fatal_create(DTLS_ALERT_DECODE_ERROR);

  dtls_info("** Alert: level %d, description %d\n", data[0], data[1]);

  if (!peer) {
    dtls_warn("got an alert for an unknown peer, we probably already removed it, ignore it\n");
    return 0;
  }

  /* The peer object is invalidated for FATAL alerts and close
   * notifies. This is done in two steps.: First, remove the object
   * from our list of peers. After that, the event handler callback is
   * invoked with the still existing peer object. Finally, the storage
   * used by peer is released.
   */
  if (data[0] == DTLS_ALERT_LEVEL_FATAL || data[1] == DTLS_ALERT_CLOSE_NOTIFY) {
    dtls_alert("%d invalidate peer\n", data[1]);
    
#ifndef WITH_CONTIKI
    HASH_DEL_PEER(ctx->peers, peer);
#else /* WITH_CONTIKI */
    list_remove(ctx->peers, peer);

#ifndef NDEBUG
    PRINTF("removed peer [");
    PRINT6ADDR(&peer->session.addr);
    PRINTF("]:%d\n", uip_ntohs(peer->session.port));
#endif
#endif /* WITH_CONTIKI */

    free_peer = 1;

  }

  (void)CALL(ctx, event, &peer->session, 
	     (dtls_alert_level_t)data[0], (unsigned short)data[1]);
  switch (data[1]) {
  case DTLS_ALERT_CLOSE_NOTIFY:
    /* If state is DTLS_STATE_CLOSING, we have already sent a
     * close_notify so, do not send that again. */
    if (peer->state != DTLS_STATE_CLOSING) {
      peer->state = DTLS_STATE_CLOSING;
      dtls_send_alert(ctx, peer, DTLS_ALERT_LEVEL_FATAL, DTLS_ALERT_CLOSE_NOTIFY);
    } else
      peer->state = DTLS_STATE_CLOSED;
    break;
  default:
    ;
  }
  
  if (free_peer) {
    dtls_stop_retransmission(ctx, peer);
    dtls_destory_peer(ctx, peer, 0);
  }

  return free_peer;
}

static int dtls_alert_send_from_err(dtls_context_t *ctx, dtls_peer_t *peer,
				    session_t *session, int err)
{
  int level;
  int desc;

  if (err < -(1 << 8) && err > -(3 << 8)) {
    level = ((-err) & 0xff00) >> 8;
    desc = (-err) & 0xff;
    if (!peer) {
      peer = dtls_get_peer(ctx, session);
    }
    if (peer) {
      peer->state = DTLS_STATE_CLOSING;
      return dtls_send_alert(ctx, peer, level, desc);
    }
  } else if (err == -1) {
    if (!peer) {
      peer = dtls_get_peer(ctx, session);
    }
    if (peer) {
      peer->state = DTLS_STATE_CLOSING;
      return dtls_send_alert(ctx, peer, DTLS_ALERT_LEVEL_FATAL, DTLS_ALERT_INTERNAL_ERROR);
    }
  }
  return -1;
}

/** 
 * Handles incoming data as DTLS message from given peer.
 */
int
dtls_handle_message(dtls_context_t *ctx, 
		    session_t *session,
		    uint8 *msg, int msglen) {
  dtls_peer_t *peer = NULL;
  unsigned int rlen;		/* record length */
  uint8 *data; 			/* (decrypted) payload */
  int data_length;		/* length of decrypted payload 
				   (without MAC and padding) */
  int err;

  /* check if we have DTLS state for addr/port/ifindex */
  peer = dtls_get_peer(ctx, session);

  if (!peer) {
    dtls_debug("dtls_handle_message: PEER NOT FOUND\n");
    dtls_dsrv_log_addr(DTLS_LOG_DEBUG, "peer addr", session);
  } else {
    dtls_debug("dtls_handle_message: FOUND PEER\n");
  }

  while ((rlen = is_record(msg,msglen))) {
    dtls_peer_type role;
    dtls_state_t state;

    dtls_debug("got packet %d (%d bytes)\n", msg[0], rlen);
    if (peer) {
      data_length = decrypt_verify(peer, msg, rlen, &data);
      if (data_length < 0) {
        dtls_info("decrypt_verify() failed\n");
        goto next;
      }
      role = peer->role;
      state = peer->state;
    } else {
      /* is_record() ensures that msg contains at least a record header */
      data = msg + DTLS_RH_LENGTH;
      data_length = rlen - DTLS_RH_LENGTH;
      state = DTLS_STATE_WAIT_CLIENTHELLO;
      role = DTLS_SERVER;
    }

    dtls_debug_hexdump("receive header", msg, sizeof(dtls_record_header_t));
    dtls_debug_hexdump("receive unencrypted", data, data_length);

    /* Handle received record according to the first byte of the
     * message, i.e. the subprotocol. We currently do not support
     * combining multiple fragments of one type into a single
     * record. */

    switch (msg[0]) {

    case DTLS_CT_CHANGE_CIPHER_SPEC:
      if (peer) {
        dtls_stop_retransmission(ctx, peer);
      }
      err = handle_ccs(ctx, peer, msg, data, data_length);
      if (err < 0) {
	dtls_warn("error while handling ChangeCipherSpec package\n");
	dtls_alert_send_from_err(ctx, peer, session, err);
	return err;
      }
      break;

    case DTLS_CT_ALERT:
      if (peer) {
        dtls_stop_retransmission(ctx, peer);
      }
      err = handle_alert(ctx, peer, msg, data, data_length);
      if (err < 0) {
        dtls_warn("received wrong package\n");
	/* handle alert has invalidated peer */
	peer = NULL;
	return err;
      }
      break;

    case DTLS_CT_HANDSHAKE:
      err = handle_handshake(ctx, peer, session, role, state, data, data_length);
      if (err < 0) {
	dtls_warn("error while handling handshake package\n");
	dtls_alert_send_from_err(ctx, peer, session, err);
	return err;
      }
      if (peer && peer->state == DTLS_STATE_CONNECTED) {
	/* stop retransmissions */
	dtls_stop_retransmission(ctx, peer);
	CALL(ctx, event, &peer->session, 0, DTLS_EVENT_CONNECTED);
      }
      break;

    case DTLS_CT_APPLICATION_DATA:
      dtls_info("** application data:\n");
      if (!peer) {
        dtls_warn("no peer available, send an alert\n");
        // TODO: should we send a alert here?
        return -1;
      }
      dtls_stop_retransmission(ctx, peer);
      CALL(ctx, read, &peer->session, data, data_length);
      break;
    default:
      dtls_info("dropped unknown message of type %d\n",msg[0]);
    }

  next:
    /* advance msg by length of ciphertext */
    msg += rlen;
    msglen -= rlen;
  }

  return 0;
}

dtls_context_t *
dtls_new_context(void *app_data) {
  dtls_context_t *c;
  dtls_tick_t now;
#ifndef WITH_CONTIKI
  FILE *urandom = fopen("/dev/urandom", "r");
  unsigned char buf[sizeof(unsigned long)];
#endif /* WITH_CONTIKI */

  dtls_ticks(&now);
#ifdef WITH_CONTIKI
  /* FIXME: need something better to init PRNG here */
  dtls_prng_init(now);
#else /* WITH_CONTIKI */
  if (!urandom) {
    dtls_emerg("cannot initialize PRNG\n");
    return NULL;
  }

  if (fread(buf, 1, sizeof(buf), urandom) != sizeof(buf)) {
    dtls_emerg("cannot initialize PRNG\n");
    return NULL;
  }

  fclose(urandom);
  dtls_prng_init((unsigned long)*buf);
#endif /* WITH_CONTIKI */

  c = &the_dtls_context;

  memset(c, 0, sizeof(dtls_context_t));
  c->app = app_data;
  
  LIST_STRUCT_INIT(c, sendqueue);

#ifdef WITH_CONTIKI
  LIST_STRUCT_INIT(c, peers);
  /* LIST_STRUCT_INIT(c, key_store); */
  
  process_start(&dtls_retransmit_process, (char *)c);
  PROCESS_CONTEXT_BEGIN(&dtls_retransmit_process);
  /* the retransmit timer must be initialized to some large value */
  etimer_set(&c->retransmit_timer, 0xFFFF);
  PROCESS_CONTEXT_END(&coap_retransmit_process);
#endif /* WITH_CONTIKI */

  if (dtls_prng(c->cookie_secret, DTLS_COOKIE_SECRET_LENGTH))
    c->cookie_secret_age = now;
  else 
    goto error;
  
  return c;

 error:
  dtls_alert("cannot create DTLS context\n");
  if (c)
    dtls_free_context(c);
  return NULL;
}

void dtls_free_context(dtls_context_t *ctx) {
  dtls_peer_t *p;
  
#ifndef WITH_CONTIKI
  dtls_peer_t *tmp;

  if (ctx->peers) {
    HASH_ITER(hh, ctx->peers, p, tmp) {
      dtls_destory_peer(ctx, p, 1);
    }
  }
#else /* WITH_CONTIKI */
  for (p = list_head(ctx->peers); p; p = list_item_next(p))
    dtls_destory_peer(ctx, p, 1);
#endif /* WITH_CONTIKI */
}

int
dtls_connect_peer(dtls_context_t *ctx, dtls_peer_t *peer) {
  int res;

  assert(peer);
  if (!peer)
    return -1;

  /* check if the same peer is already in our list */
  if (peer == dtls_get_peer(ctx, &peer->session)) {
    dtls_debug("found peer, try to re-connect\n");
    /* FIXME: send HelloRequest if we are server, 
       ClientHello with good cookie if client */
    return 0;
  }
    
  /* set local peer role to client, remote is server */
  peer->role = DTLS_CLIENT;

  dtls_add_peer(ctx, peer);

  /* send ClientHello with empty Cookie */
  peer->handshake_params = dtls_handshake_new();
      if (!peer->handshake_params)
        return -1;

  peer->handshake_params->hs_state.mseq_r = 0;
  peer->handshake_params->hs_state.mseq_s = 0;
  LIST_STRUCT_INIT(peer->handshake_params, reorder_queue);
  res = dtls_send_client_hello(ctx, peer, NULL, 0);
  if (res < 0)
    dtls_warn("cannot send ClientHello\n");
  else 
    peer->state = DTLS_STATE_CLIENTHELLO;

  return res;
}

int
dtls_connect(dtls_context_t *ctx, const session_t *dst) {
  dtls_peer_t *peer;
  int res;

  peer = dtls_get_peer(ctx, dst);
  
  if (!peer)
    peer = dtls_new_peer(dst);

  if (!peer) {
    dtls_crit("cannot create new peer\n");
    return -1;
  }

  res = dtls_connect_peer(ctx, peer);

  /* Invoke event callback to indicate connection attempt or
   * re-negotiation. */
  if (res > 0) {
    CALL(ctx, event, &peer->session, 0, DTLS_EVENT_CONNECT);
  } else if (res == 0) {
    CALL(ctx, event, &peer->session, 0, DTLS_EVENT_RENEGOTIATE);
  }
  
  return res;
}

static void
dtls_retransmit(dtls_context_t *context, netq_t *node) {
  if (!context || !node)
    return;

  /* re-initialize timeout when maximum number of retransmissions are not reached yet */
  if (node->retransmit_cnt < DTLS_DEFAULT_MAX_RETRANSMIT) {
      unsigned char sendbuf[DTLS_MAX_BUF];
      size_t len = sizeof(sendbuf);
      int err;
      unsigned char *data = node->data;
      size_t length = node->length;
      dtls_tick_t now;
      dtls_security_parameters_t *security = dtls_security_params_epoch(node->peer, node->epoch);

      dtls_ticks(&now);
      node->retransmit_cnt++;
      node->t = now + (node->timeout << node->retransmit_cnt);
      netq_insert_node(context->sendqueue, node);
      
      if (node->type == DTLS_CT_HANDSHAKE) {
	dtls_handshake_header_t *hs_header = DTLS_HANDSHAKE_HEADER(data);

	dtls_debug("** retransmit handshake package of type: %s (%i)\n",
	           dtls_handshake_type_to_name(hs_header->msg_type), hs_header->msg_type);
      } else {
	dtls_debug("** retransmit packet\n");
      }
      
      err = dtls_prepare_record(node->peer, security, node->type, &data, &length,
				1, sendbuf, &len);
      if (err < 0) {
	dtls_warn("can not retransmit package, err: %i\n", err);
	return;
      }
      dtls_debug_hexdump("retransmit header", sendbuf,
			 sizeof(dtls_record_header_t));
      dtls_debug_hexdump("retransmit unencrypted", node->data, node->length);

      (void)CALL(context, write, &node->peer->session, sendbuf, len);
      return;
  }

  /* no more retransmissions, remove node from system */
  
  dtls_debug("** removed transaction\n");

  /* And finally delete the node */
  netq_node_free(node);
}

static void
dtls_stop_retransmission(dtls_context_t *context, dtls_peer_t *peer) {
  netq_t *node;
  node = list_head(context->sendqueue); 

  while (node) {
    if (dtls_session_equals(&node->peer->session, &peer->session)) {
      netq_t *tmp = node;
      node = list_item_next(node);
      list_remove(context->sendqueue, tmp);
      netq_node_free(tmp);
    } else
      node = list_item_next(node);    
  }
}

void
dtls_check_retransmit(dtls_context_t *context, clock_time_t *next) {
  dtls_tick_t now;
  netq_t *node = netq_head(context->sendqueue);

  dtls_ticks(&now);
  while (node && node->t <= now) {
    netq_pop_first(context->sendqueue);
    dtls_retransmit(context, node);
    node = netq_head(context->sendqueue);
  }

  if (next && node)
    *next = node->t;
}

#ifdef WITH_CONTIKI
/*---------------------------------------------------------------------------*/
/* message retransmission */
/*---------------------------------------------------------------------------*/
PROCESS_THREAD(dtls_retransmit_process, ev, data)
{
  clock_time_t now;
  netq_t *node;

  PROCESS_BEGIN();

  dtls_debug("Started DTLS retransmit process\r\n");

  while(1) {
    PROCESS_YIELD();
    if (ev == PROCESS_EVENT_TIMER) {
      if (etimer_expired(&the_dtls_context.retransmit_timer)) {
	
	node = list_head(the_dtls_context.sendqueue);
	
	now = clock_time();
	if (node && node->t <= now) {
	  dtls_retransmit(&the_dtls_context, list_pop(the_dtls_context.sendqueue));
	  node = list_head(the_dtls_context.sendqueue);
	}

	/* need to set timer to some value even if no nextpdu is available */
	if (node) {
	  etimer_set(&the_dtls_context.retransmit_timer, 
		     node->t <= now ? 1 : node->t - now);
	} else {
	  etimer_set(&the_dtls_context.retransmit_timer, 0xFFFF);
	}
      } 
    }
  }
  
  PROCESS_END();
}
#endif /* WITH_CONTIKI */<|MERGE_RESOLUTION|>--- conflicted
+++ resolved
@@ -42,11 +42,9 @@
 #include "numeric.h"
 #include "netq.h"
 #include "dtls.h"
-<<<<<<< HEAD
-=======
+
 #include "alert.h"
 #include "session.h"
->>>>>>> 5d014fec
 #include "prng.h"
 
 #ifdef WITH_SHA256
