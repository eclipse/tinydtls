/* dtls -- a very basic DTLS implementation
 *
 * Copyright (C) 2011--2012,2014 Olaf Bergmann <bergmann@tzi.org>
 * Copyright (C) 2013 Hauke Mehrtens <hauke@hauke-m.de>
 *
 * Permission is hereby granted, free of charge, to any person
 * obtaining a copy of this software and associated documentation
 * files (the "Software"), to deal in the Software without
 * restriction, including without limitation the rights to use, copy,
 * modify, merge, publish, distribute, sublicense, and/or sell copies
 * of the Software, and to permit persons to whom the Software is
 * furnished to do so, subject to the following conditions:
 *
 * The above copyright notice and this permission notice shall be
 * included in all copies or substantial portions of the Software.
 *
 * THE SOFTWARE IS PROVIDED "AS IS", WITHOUT WARRANTY OF ANY KIND,
 * EXPRESS OR IMPLIED, INCLUDING BUT NOT LIMITED TO THE WARRANTIES OF
 * MERCHANTABILITY, FITNESS FOR A PARTICULAR PURPOSE AND
 * NONINFRINGEMENT. IN NO EVENT SHALL THE AUTHORS OR COPYRIGHT HOLDERS
 * BE LIABLE FOR ANY CLAIM, DAMAGES OR OTHER LIABILITY, WHETHER IN AN
 * ACTION OF CONTRACT, TORT OR OTHERWISE, ARISING FROM, OUT OF OR IN
 * CONNECTION WITH THE SOFTWARE OR THE USE OR OTHER DEALINGS IN THE
 * SOFTWARE.
 */

#include "tinydtls.h"
#include "dtls_config.h"
#include "dtls_time.h"

#include <stdio.h>
#include <stdlib.h>
#ifdef HAVE_ASSERT_H
#include <assert.h>
#endif
#ifndef WITH_CONTIKI
#include <stdlib.h>
#include "uthash.h"
#endif /* WITH_CONTIKI */

#include "debug.h"
#include "numeric.h"
#include "netq.h"
#include "dtls.h"

#include "alert.h"
#include "session.h"
#include "prng.h"

#ifdef WITH_SHA256
#  include "sha2/sha2.h"
#endif

#define dtls_set_version(H,V) dtls_int_to_uint16((H)->version, (V))
#define dtls_set_content_type(H,V) ((H)->content_type = (V) & 0xff)
#define dtls_set_length(H,V)  ((H)->length = (V))

#define dtls_get_content_type(H) ((H)->content_type & 0xff)
#define dtls_get_version(H) dtls_uint16_to_int((H)->version)
#define dtls_get_epoch(H) dtls_uint16_to_int((H)->epoch)
#define dtls_get_sequence_number(H) dtls_uint48_to_ulong((H)->sequence_number)
#define dtls_get_fragment_length(H) dtls_uint24_to_int((H)->fragment_length)

#ifndef WITH_CONTIKI
#define HASH_FIND_PEER(head,sess,out)		\
  HASH_FIND(hh,head,sess,sizeof(session_t),out)
#define HASH_ADD_PEER(head,sess,add)		\
  HASH_ADD(hh,head,sess,sizeof(session_t),add)
#define HASH_DEL_PEER(head,delptr)		\
  HASH_DELETE(hh,head,delptr)
#endif /* WITH_CONTIKI */

#define DTLS_RH_LENGTH sizeof(dtls_record_header_t)
#define DTLS_HS_LENGTH sizeof(dtls_handshake_header_t)
#define DTLS_CH_LENGTH sizeof(dtls_client_hello_t) /* no variable length fields! */
#define DTLS_COOKIE_LENGTH_MAX 32
#define DTLS_CH_LENGTH_MAX sizeof(dtls_client_hello_t) + DTLS_COOKIE_LENGTH_MAX + 12 + 26
#define DTLS_HV_LENGTH sizeof(dtls_hello_verify_t)
#define DTLS_SH_LENGTH (2 + DTLS_RANDOM_LENGTH + 1 + 2 + 1)
#define DTLS_CE_LENGTH (3 + 3 + 27 + DTLS_EC_KEY_SIZE + DTLS_EC_KEY_SIZE)
#define DTLS_SKEXEC_LENGTH (1 + 2 + 1 + 1 + DTLS_EC_KEY_SIZE + DTLS_EC_KEY_SIZE + 1 + 1 + 2 + 70)
#define DTLS_SKEXECPSK_LENGTH_MIN 2
#define DTLS_SKEXECPSK_LENGTH_MAX 2 + DTLS_PSK_MAX_CLIENT_IDENTITY_LEN
#define DTLS_CKXPSK_LENGTH_MIN 2
#define DTLS_CKXEC_LENGTH (1 + 1 + DTLS_EC_KEY_SIZE + DTLS_EC_KEY_SIZE)
#define DTLS_CV_LENGTH (1 + 1 + 2 + 1 + 1 + 1 + 1 + DTLS_EC_KEY_SIZE + 1 + 1 + DTLS_EC_KEY_SIZE)
#define DTLS_FIN_LENGTH 12

#define HS_HDR_LENGTH  DTLS_RH_LENGTH + DTLS_HS_LENGTH
#define HV_HDR_LENGTH  HS_HDR_LENGTH + DTLS_HV_LENGTH

#define HIGH(V) (((V) >> 8) & 0xff)
#define LOW(V)  ((V) & 0xff)

#define DTLS_RECORD_HEADER(M) ((dtls_record_header_t *)(M))
#define DTLS_HANDSHAKE_HEADER(M) ((dtls_handshake_header_t *)(M))

#define HANDSHAKE(M) ((dtls_handshake_header_t *)((M) + DTLS_RH_LENGTH))
#define CLIENTHELLO(M) ((dtls_client_hello_t *)((M) + HS_HDR_LENGTH))

/* The length check here should work because dtls_*_to_int() works on
 * unsigned char. Otherwise, broken messages could cause severe
 * trouble. Note that this macro jumps out of the current program flow
 * when the message is too short. Beware!
 */
#define SKIP_VAR_FIELD(P,L,T) {						\
    if (L < dtls_ ## T ## _to_int(P) + sizeof(T))			\
      goto error;							\
    L -= dtls_ ## T ## _to_int(P) + sizeof(T);				\
    P += dtls_ ## T ## _to_int(P) + sizeof(T);				\
  }

/* some constants for the PRF */
#define PRF_LABEL(Label) prf_label_##Label
#define PRF_LABEL_SIZE(Label) (sizeof(PRF_LABEL(Label)) - 1)

static const unsigned char prf_label_master[] = "master secret";
static const unsigned char prf_label_key[] = "key expansion";
static const unsigned char prf_label_client[] = "client";
static const unsigned char prf_label_server[] = "server";
static const unsigned char prf_label_finished[] = " finished";

/* first part of Raw public key, the is the start of the Subject Public Key */
static const unsigned char cert_asn1_header[] = {
  0x30, 0x59, /* SEQUENCE, length 89 bytes */
    0x30, 0x13, /* SEQUENCE, length 19 bytes */
      0x06, 0x07, /* OBJECT IDENTIFIER ecPublicKey (1 2 840 10045 2 1) */
        0x2A, 0x86, 0x48, 0xCE, 0x3D, 0x02, 0x01,
      0x06, 0x08, /* OBJECT IDENTIFIER prime256v1 (1 2 840 10045 3 1 7) */
        0x2A, 0x86, 0x48, 0xCE, 0x3D, 0x03, 0x01, 0x07,
      0x03, 0x42, 0x00, /* BIT STRING, length 66 bytes, 0 bits unused */
         0x04 /* uncompressed, followed by the r und s values of the public key */
};

#ifdef WITH_CONTIKI
PROCESS(dtls_retransmit_process, "DTLS retransmit process");

static dtls_context_t the_dtls_context;

static inline dtls_context_t *
malloc_context() {
  return &the_dtls_context;
}

static inline void
free_context(dtls_context_t *context) {
}

#else /* WITH_CONTIKI */

static inline dtls_context_t *
malloc_context() {
  return (dtls_context_t *)malloc(sizeof(dtls_context_t));
}

static inline void
free_context(dtls_context_t *context) {
  free(context);
}
#endif

void
dtls_init() {
  dtls_clock_init();
  crypto_init();
  netq_init();
  peer_init();
}

/* Calls cb_alert() with given arguments if defined, otherwise an
 * error message is logged and the result is -1. This is just an
 * internal helper.
 */
#define CALL(Context, which, ...)					\
  ((Context)->h && (Context)->h->which					\
   ? (Context)->h->which((Context), ##__VA_ARGS__)			\
   : -1)

static int
dtls_send_multi(dtls_context_t *ctx, dtls_peer_t *peer,
		dtls_security_parameters_t *security , session_t *session,
		unsigned char type, uint8 *buf_array[],
		size_t buf_len_array[], size_t buf_array_len);

/** 
 * Sends the fragment of length \p buflen given in \p buf to the
 * specified \p peer. The data will be MAC-protected and encrypted
 * according to the selected cipher and split into one or more DTLS
 * records of the specified \p type. This function returns the number
 * of bytes that were sent, or \c -1 if an error occurred.
 *
 * \param ctx    The DTLS context to use.
 * \param peer   The remote peer.
 * \param type   The content type of the record. 
 * \param buf    The data to send.
 * \param buflen The actual length of \p buf.
 * \return Less than zero on error, the number of bytes written otherwise.
 */
static int
dtls_send(dtls_context_t *ctx, dtls_peer_t *peer, unsigned char type,
	  uint8 *buf, size_t buflen) {
  return dtls_send_multi(ctx, peer, dtls_security_params(peer), &peer->session,
			 type, &buf, &buflen, 1);
}

/**
 * Stops ongoing retransmissions of handshake messages for @p peer.
 */
static void dtls_stop_retransmission(dtls_context_t *context, dtls_peer_t *peer);

dtls_peer_t *
dtls_get_peer(const dtls_context_t *ctx, const session_t *session) {
  dtls_peer_t *p = NULL;

#ifndef WITH_CONTIKI
  HASH_FIND_PEER(ctx->peers, session, p);
#else /* WITH_CONTIKI */
  for (p = list_head(ctx->peers); p; p = list_item_next(p))
    if (dtls_session_equals(&p->session, session))
      return p;
#endif /* WITH_CONTIKI */
  
  return p;
}

static void
dtls_add_peer(dtls_context_t *ctx, dtls_peer_t *peer) {
#ifndef WITH_CONTIKI
  HASH_ADD_PEER(ctx->peers, session, peer);
#else /* WITH_CONTIKI */
  list_add(ctx->peers, peer);
#endif /* WITH_CONTIKI */
}

int
dtls_write(struct dtls_context_t *ctx, 
	   session_t *dst, uint8 *buf, size_t len) {
  
  dtls_peer_t *peer = dtls_get_peer(ctx, dst);

  /* Check if peer connection already exists */
  if (!peer) { /* no ==> create one */
    int res;

    /* dtls_connect() returns a value greater than zero if a new
     * connection attempt is made, 0 for session reuse. */
    res = dtls_connect(ctx, dst);

    return (res >= 0) ? 0 : res;
  } else { /* a session exists, check if it is in state connected */
    
    if (peer->state != DTLS_STATE_CONNECTED) {
      return 0;
    } else {
      return dtls_send(ctx, peer, DTLS_CT_APPLICATION_DATA, buf, len);
    }
  }
}

static int
dtls_get_cookie(uint8 *msg, size_t msglen, uint8 **cookie) {
  /* To access the cookie, we have to determine the session id's
   * length and skip the whole thing. */
  if (msglen < DTLS_HS_LENGTH + DTLS_CH_LENGTH + sizeof(uint8))
    return dtls_alert_fatal_create(DTLS_ALERT_HANDSHAKE_FAILURE);

  if (dtls_uint16_to_int(msg + DTLS_HS_LENGTH) != DTLS_VERSION)
    return dtls_alert_fatal_create(DTLS_ALERT_PROTOCOL_VERSION);

  msglen -= DTLS_HS_LENGTH + DTLS_CH_LENGTH;
  msg += DTLS_HS_LENGTH + DTLS_CH_LENGTH;

  SKIP_VAR_FIELD(msg, msglen, uint8); /* skip session id */

  if (msglen < (*msg & 0xff) + sizeof(uint8))
    return dtls_alert_fatal_create(DTLS_ALERT_HANDSHAKE_FAILURE);
  
  *cookie = msg + sizeof(uint8);
  return dtls_uint8_to_int(msg);

 error:
  return dtls_alert_fatal_create(DTLS_ALERT_HANDSHAKE_FAILURE);
}

static int
dtls_create_cookie(dtls_context_t *ctx, 
		   session_t *session,
		   uint8 *msg, size_t msglen,
		   uint8 *cookie, int *clen) {
  unsigned char buf[DTLS_HMAC_MAX];
  size_t len, e;

  /* create cookie with HMAC-SHA256 over:
   * - SECRET
   * - session parameters (only IP address?)
   * - client version 
   * - random gmt and bytes
   * - session id
   * - cipher_suites 
   * - compression method
   */

  /* We use our own buffer as hmac_context instead of a dynamic buffer
   * created by dtls_hmac_new() to separate storage space for cookie
   * creation from storage that is used in real sessions. Note that
   * the buffer size must fit with the default hash algorithm (see
   * implementation of dtls_hmac_context_new()). */

  dtls_hmac_context_t hmac_context;
  dtls_hmac_init(&hmac_context, ctx->cookie_secret, DTLS_COOKIE_SECRET_LENGTH);

  dtls_hmac_update(&hmac_context, 
		   (unsigned char *)&session->addr, session->size);

  /* feed in the beginning of the Client Hello up to and including the
     session id */
  e = sizeof(dtls_client_hello_t);
  e += (*(msg + DTLS_HS_LENGTH + e) & 0xff) + sizeof(uint8);
  if (e + DTLS_HS_LENGTH > msglen)
    return dtls_alert_fatal_create(DTLS_ALERT_HANDSHAKE_FAILURE);

  dtls_hmac_update(&hmac_context, msg + DTLS_HS_LENGTH, e);
  
  /* skip cookie bytes and length byte */
  e += *(uint8 *)(msg + DTLS_HS_LENGTH + e) & 0xff;
  e += sizeof(uint8);
  if (e + DTLS_HS_LENGTH > msglen)
    return dtls_alert_fatal_create(DTLS_ALERT_HANDSHAKE_FAILURE);

  dtls_hmac_update(&hmac_context, 
		   msg + DTLS_HS_LENGTH + e,
		   dtls_get_fragment_length(DTLS_HANDSHAKE_HEADER(msg)) - e);

  len = dtls_hmac_finalize(&hmac_context, buf);

  if (len < *clen) {
    memset(cookie + len, 0, *clen - len);
    *clen = len;
  }
  
  memcpy(cookie, buf, *clen);
  return 0;
}

#ifdef DTLS_CHECK_CONTENTTYPE
/* used to check if a received datagram contains a DTLS message */
static char const content_types[] = { 
  DTLS_CT_CHANGE_CIPHER_SPEC,
  DTLS_CT_ALERT,
  DTLS_CT_HANDSHAKE,
  DTLS_CT_APPLICATION_DATA,
  0 				/* end marker */
};
#endif

/**
 * Checks if \p msg points to a valid DTLS record. If
 * 
 */
static unsigned int
is_record(uint8 *msg, size_t msglen) {
  unsigned int rlen = 0;

  if (msglen >= DTLS_RH_LENGTH	/* FIXME allow empty records? */
#ifdef DTLS_CHECK_CONTENTTYPE
      && strchr(content_types, msg[0])
#endif
      && msg[1] == HIGH(DTLS_VERSION)
      && msg[2] == LOW(DTLS_VERSION)) 
    {
      rlen = DTLS_RH_LENGTH + 
	dtls_uint16_to_int(DTLS_RECORD_HEADER(msg)->length);
      
      /* we do not accept wrong length field in record header */
      if (rlen > msglen)	
	rlen = 0;
  } 
  
  return rlen;
}

/**
 * Initializes \p buf as record header. The caller must ensure that \p
 * buf is capable of holding at least \c sizeof(dtls_record_header_t)
 * bytes. Increments sequence number counter of \p security.
 * \return pointer to the next byte after the written header.
 * The length will be set to 0 and has to be changed before sending.
 */ 
static inline uint8 *
dtls_set_record_header(uint8 type, dtls_security_parameters_t *security,
		       uint8 *buf) {
  
  dtls_int_to_uint8(buf, type);
  buf += sizeof(uint8);

  dtls_int_to_uint16(buf, DTLS_VERSION);
  buf += sizeof(uint16);

  if (security) {
    dtls_int_to_uint16(buf, security->epoch);
    buf += sizeof(uint16);

    dtls_int_to_uint48(buf, security->rseq);
    buf += sizeof(uint48);

    /* increment record sequence counter by 1 */
    security->rseq++;
  } else {
    memset(buf, 0, sizeof(uint16) + sizeof(uint48));
    buf += sizeof(uint16) + sizeof(uint48);
  }

  memset(buf, 0, sizeof(uint16));
  return buf + sizeof(uint16);
}

/**
 * Initializes \p buf as handshake header. The caller must ensure that \p
 * buf is capable of holding at least \c sizeof(dtls_handshake_header_t)
 * bytes. Increments message sequence number counter of \p peer.
 * \return pointer to the next byte after \p buf
 */ 
static inline uint8 *
dtls_set_handshake_header(uint8 type, dtls_peer_t *peer, 
			  int length, 
			  int frag_offset, int frag_length, 
			  uint8 *buf) {
  
  dtls_int_to_uint8(buf, type);
  buf += sizeof(uint8);

  dtls_int_to_uint24(buf, length);
  buf += sizeof(uint24);

  if (peer && peer->handshake_params) {
    /* and copy the result to buf */
    dtls_int_to_uint16(buf, peer->handshake_params->hs_state.mseq_s);

    /* increment handshake message sequence counter by 1 */
    peer->handshake_params->hs_state.mseq_s++;
  } else {
    memset(buf, 0, sizeof(uint16));    
  }
  buf += sizeof(uint16);
  
  dtls_int_to_uint24(buf, frag_offset);
  buf += sizeof(uint24);

  dtls_int_to_uint24(buf, frag_length);
  buf += sizeof(uint24);
  
  return buf;
}

/** only one compression method is currently defined */
static uint8 compression_methods[] = {
  TLS_COMPRESSION_NULL
};

/** returns true if the cipher matches TLS_ECDHE_ECDSA_WITH_AES_128_CCM_8 */
static inline int is_tls_ecdhe_ecdsa_with_aes_128_ccm_8(dtls_cipher_t cipher)
{
#ifdef DTLS_ECC
  return cipher == TLS_ECDHE_ECDSA_WITH_AES_128_CCM_8;
#else
  return 0;
#endif /* DTLS_ECC */
}

/** returns true if the cipher matches TLS_PSK_WITH_AES_128_CCM_8 */
static inline int is_tls_psk_with_aes_128_ccm_8(dtls_cipher_t cipher)
{
#ifdef DTLS_PSK
  return cipher == TLS_PSK_WITH_AES_128_CCM_8;
#else
  return 0;
#endif /* DTLS_PSK */
}

/** returns true if the application is configured for psk */
static inline int is_psk_supported(dtls_context_t *ctx)
{
#ifdef DTLS_PSK
  return ctx && ctx->h && ctx->h->get_psk_info;
#else
  return 0;
#endif /* DTLS_PSK */
}

/** returns true if the application is configured for ecdhe_ecdsa */
static inline int is_ecdsa_supported(dtls_context_t *ctx, int is_client)
{
#ifdef DTLS_ECC
  return ctx && ctx->h && ((!is_client && ctx->h->get_ecdsa_key) || 
			   (is_client && ctx->h->verify_ecdsa_key));
#else
  return 0;
#endif /* DTLS_ECC */
}

/** Returns true if the application is configured for ecdhe_ecdsa with
  * client authentication */
static inline int is_ecdsa_client_auth_supported(dtls_context_t *ctx)
{
#ifdef DTLS_ECC
  return ctx && ctx->h && ctx->h->get_ecdsa_key && ctx->h->verify_ecdsa_key;
#else
  return 0;
#endif /* DTLS_ECC */
}

/**
 * Returns @c 1 if @p code is a cipher suite other than @c
 * TLS_NULL_WITH_NULL_NULL that we recognize.
 *
 * @param ctx   The current DTLS context
 * @param code The cipher suite identifier to check
 * @param is_client 1 for a dtls client, 0 for server
 * @return @c 1 iff @p code is recognized,
 */ 
static int
known_cipher(dtls_context_t *ctx, dtls_cipher_t code, int is_client) {
  int psk;
  int ecdsa;

  psk = is_psk_supported(ctx);
  ecdsa = is_ecdsa_supported(ctx, is_client);
  return (psk && is_tls_psk_with_aes_128_ccm_8(code)) ||
	 (ecdsa && is_tls_ecdhe_ecdsa_with_aes_128_ccm_8(code));
}

/** Dump out the cipher keys and IVs used for the symetric cipher. */
static void dtls_debug_keyblock(dtls_security_parameters_t *config)
{
  dtls_debug("key_block (%d bytes):\n", dtls_kb_size(config, peer->role));
  dtls_debug_dump("  client_MAC_secret",
		  dtls_kb_client_mac_secret(config, peer->role),
		  dtls_kb_mac_secret_size(config, peer->role));

  dtls_debug_dump("  server_MAC_secret",
		  dtls_kb_server_mac_secret(config, peer->role),
		  dtls_kb_mac_secret_size(config, peer->role));

  dtls_debug_dump("  client_write_key",
		  dtls_kb_client_write_key(config, peer->role),
		  dtls_kb_key_size(config, peer->role));

  dtls_debug_dump("  server_write_key",
		  dtls_kb_server_write_key(config, peer->role),
		  dtls_kb_key_size(config, peer->role));

  dtls_debug_dump("  client_IV",
		  dtls_kb_client_iv(config, peer->role),
		  dtls_kb_iv_size(config, peer->role));

  dtls_debug_dump("  server_IV",
		  dtls_kb_server_iv(config, peer->role),
		  dtls_kb_iv_size(config, peer->role));
}

/** returns the name of the goven handshake type number.
  * see IANA for a full list of types:
  * https://www.iana.org/assignments/tls-parameters/tls-parameters.xml#tls-parameters-7
  */
static char *dtls_handshake_type_to_name(int type)
{
  switch (type) {
  case DTLS_HT_HELLO_REQUEST:
    return "hello_request";
  case DTLS_HT_CLIENT_HELLO:
    return "client_hello";
  case DTLS_HT_SERVER_HELLO:
    return "server_hello";
  case DTLS_HT_HELLO_VERIFY_REQUEST:
    return "hello_verify_request";
  case DTLS_HT_CERTIFICATE:
    return "certificate";
  case DTLS_HT_SERVER_KEY_EXCHANGE:
    return "server_key_exchange";
  case DTLS_HT_CERTIFICATE_REQUEST:
    return "certificate_request";
  case DTLS_HT_SERVER_HELLO_DONE:
    return "server_hello_done";
  case DTLS_HT_CERTIFICATE_VERIFY:
    return "certificate_verify";
  case DTLS_HT_CLIENT_KEY_EXCHANGE:
    return "client_key_exchange";
  case DTLS_HT_FINISHED:
    return "finished";
  default:
    return "unknown";
  }
}

/**
 * Calculate the pre master secret and after that calculate the master-secret.
 */
static int
calculate_key_block(dtls_context_t *ctx, 
		    dtls_handshake_parameters_t *handshake,
		    dtls_peer_t *peer,
		    session_t *session,
		    dtls_peer_type role) {
  unsigned char *pre_master_secret;
  int pre_master_len = 0;
  dtls_security_parameters_t *security = dtls_security_params_next(peer);
  uint8 master_secret[DTLS_MASTER_SECRET_LENGTH];

  if (!security) {
    return dtls_alert_fatal_create(DTLS_ALERT_INTERNAL_ERROR);
  }

  pre_master_secret = security->key_block;

  switch (handshake->cipher) {
#ifdef DTLS_PSK
  case TLS_PSK_WITH_AES_128_CCM_8: {
    unsigned char psk[DTLS_PSK_MAX_KEY_LEN];
    int len;

    len = CALL(ctx, get_psk_info, session, DTLS_PSK_KEY,
	       handshake->keyx.psk.identity,
	       handshake->keyx.psk.id_length,
	       psk, DTLS_PSK_MAX_KEY_LEN);
    if (len < 0) {
      dtls_crit("no psk key for session available\n");
      return len;
    }
  /* Temporarily use the key_block storage space for the pre master secret. */
    pre_master_len = dtls_psk_pre_master_secret(psk, len,
						pre_master_secret,
						MAX_KEYBLOCK_LENGTH);

    dtls_debug_hexdump("psk", psk, len);

    memset(psk, 0, DTLS_PSK_MAX_KEY_LEN);
    if (pre_master_len < 0) {
      dtls_crit("the psk was too long, for the pre master secret\n");
      return dtls_alert_fatal_create(DTLS_ALERT_INTERNAL_ERROR);
    }

    break;
  }
#endif /* DTLS_PSK */
#ifdef DTLS_ECC
  case TLS_ECDHE_ECDSA_WITH_AES_128_CCM_8: {
    pre_master_len = dtls_ecdh_pre_master_secret(handshake->keyx.ecdsa.own_eph_priv,
						 handshake->keyx.ecdsa.other_eph_pub_x,
						 handshake->keyx.ecdsa.other_eph_pub_y,
						 sizeof(handshake->keyx.ecdsa.own_eph_priv),
						 pre_master_secret,
						 MAX_KEYBLOCK_LENGTH);
    if (pre_master_len < 0) {
      dtls_crit("the curve was too long, for the pre master secret\n");
      return dtls_alert_fatal_create(DTLS_ALERT_INTERNAL_ERROR);
    }
    break;
  }
#endif /* DTLS_ECC */
  default:
    dtls_crit("calculate_key_block: unknown cipher\n");
    return dtls_alert_fatal_create(DTLS_ALERT_INTERNAL_ERROR);
  }

  dtls_debug_dump("client_random", handshake->tmp.random.client, DTLS_RANDOM_LENGTH);
  dtls_debug_dump("server_random", handshake->tmp.random.server, DTLS_RANDOM_LENGTH);
  dtls_debug_dump("pre_master_secret", pre_master_secret, pre_master_len);

  dtls_prf(pre_master_secret, pre_master_len,
	   PRF_LABEL(master), PRF_LABEL_SIZE(master),
	   handshake->tmp.random.client, DTLS_RANDOM_LENGTH,
	   handshake->tmp.random.server, DTLS_RANDOM_LENGTH,
	   master_secret,
	   DTLS_MASTER_SECRET_LENGTH);

  dtls_debug_dump("master_secret", master_secret, DTLS_MASTER_SECRET_LENGTH);

  /* create key_block from master_secret
   * key_block = PRF(master_secret,
                    "key expansion" + tmp.random.server + tmp.random.client) */

  dtls_prf(master_secret,
	   DTLS_MASTER_SECRET_LENGTH,
	   PRF_LABEL(key), PRF_LABEL_SIZE(key),
	   handshake->tmp.random.server, DTLS_RANDOM_LENGTH,
	   handshake->tmp.random.client, DTLS_RANDOM_LENGTH,
	   security->key_block,
	   dtls_kb_size(security, role));

  memcpy(handshake->tmp.master_secret, master_secret, DTLS_MASTER_SECRET_LENGTH);
  dtls_debug_keyblock(security);

  security->cipher = handshake->cipher;
  security->compression = handshake->compression;
  security->rseq = 0;

  return 0;
}

/* TODO: add a generic method which iterates over a list and searches for a specific key */
static int verify_ext_eliptic_curves(uint8 *data, size_t data_length) {
  int i, curve_name;

  /* length of curve list */
  i = dtls_uint16_to_int(data);
  data += sizeof(uint16);
  if (i + sizeof(uint16) != data_length) {
    dtls_warn("the list of the supported elliptic curves should be tls extension length - 2\n");
    return dtls_alert_fatal_create(DTLS_ALERT_HANDSHAKE_FAILURE);
  }

  for (i = data_length - sizeof(uint16); i > 0; i -= sizeof(uint16)) {
    /* check if this curve is supported */
    curve_name = dtls_uint16_to_int(data);
    data += sizeof(uint16);

    if (curve_name == TLS_EXT_ELLIPTIC_CURVES_SECP256R1)
      return 0;
  }

  dtls_warn("no supported elliptic curve found\n");
  return dtls_alert_fatal_create(DTLS_ALERT_HANDSHAKE_FAILURE);
}

static int verify_ext_cert_type(uint8 *data, size_t data_length) {
  int i, cert_type;

  /* length of cert type list */
  i = dtls_uint8_to_int(data);
  data += sizeof(uint8);
  if (i + sizeof(uint8) != data_length) {
    dtls_warn("the list of the supported certificate types should be tls extension length - 1\n");
    return dtls_alert_fatal_create(DTLS_ALERT_HANDSHAKE_FAILURE);
  }

  for (i = data_length - sizeof(uint8); i > 0; i -= sizeof(uint8)) {
    /* check if this cert type is supported */
    cert_type = dtls_uint8_to_int(data);
    data += sizeof(uint8);

    if (cert_type == TLS_CERT_TYPE_RAW_PUBLIC_KEY)
      return 0;
  }

  dtls_warn("no supported certificate type found\n");
  return dtls_alert_fatal_create(DTLS_ALERT_HANDSHAKE_FAILURE);
}

static int verify_ext_ec_point_formats(uint8 *data, size_t data_length) {
  int i, cert_type;

  /* length of ec_point_formats list */
  i = dtls_uint8_to_int(data);
  data += sizeof(uint8);
  if (i + sizeof(uint8) != data_length) {
    dtls_warn("the list of the supported ec_point_formats should be tls extension length - 1\n");
    return dtls_alert_fatal_create(DTLS_ALERT_HANDSHAKE_FAILURE);
  }

  for (i = data_length - sizeof(uint8); i > 0; i -= sizeof(uint8)) {
    /* check if this ec_point_format is supported */
    cert_type = dtls_uint8_to_int(data);
    data += sizeof(uint8);

    if (cert_type == TLS_EXT_EC_POINT_FORMATS_UNCOMPRESSED)
      return 0;
  }

  dtls_warn("no supported ec_point_format found\n");
  return dtls_alert_fatal_create(DTLS_ALERT_HANDSHAKE_FAILURE);
}

/*
 * Check for some TLS Extensions used by the ECDHE_ECDSA cipher.
 */
static int
dtls_check_tls_extension(dtls_peer_t *peer,
			 uint8 *data, size_t data_length, int client_hello)
{
  uint16_t i, j;
  int ext_elliptic_curve = 0;
  int ext_client_cert_type = 0;
  int ext_server_cert_type = 0;
  int ext_ec_point_formats = 0;
  dtls_handshake_parameters_t *handshake = peer->handshake_params;

  if (data_length < sizeof(uint16)) { 
    /* no tls extensions specified */
    if (is_tls_ecdhe_ecdsa_with_aes_128_ccm_8(handshake->cipher)) {
      goto error;
    }
    return 0;
  }

  /* get the length of the tls extension list */
  j = dtls_uint16_to_int(data);
  data += sizeof(uint16);
  data_length -= sizeof(uint16);

  if (data_length < j)
    goto error;

  /* check for TLS extensions needed for this cipher */
  while (data_length) {
    if (data_length < sizeof(uint16) * 2)
      goto error;

    /* get the tls extension type */
    i = dtls_uint16_to_int(data);
    data += sizeof(uint16);
    data_length -= sizeof(uint16);

    /* get the length of the tls extension */
    j = dtls_uint16_to_int(data);
    data += sizeof(uint16);
    data_length -= sizeof(uint16);

    if (data_length < j)
      goto error;

    switch (i) {
      case TLS_EXT_ELLIPTIC_CURVES:
        ext_elliptic_curve = 1;
        if (verify_ext_eliptic_curves(data, j))
          goto error;
        break;
      case TLS_EXT_CLIENT_CERTIFICATE_TYPE:
        ext_client_cert_type = 1;
        if (client_hello) {
	  if (verify_ext_cert_type(data, j))
            goto error;
        } else {
	  if (dtls_uint8_to_int(data) != TLS_CERT_TYPE_RAW_PUBLIC_KEY)
	    goto error;
        }
        break;
      case TLS_EXT_SERVER_CERTIFICATE_TYPE:
        ext_server_cert_type = 1;
        if (client_hello) {
	  if (verify_ext_cert_type(data, j))
            goto error;
        } else {
	  if (dtls_uint8_to_int(data) != TLS_CERT_TYPE_RAW_PUBLIC_KEY)
	    goto error;
        }
        break;
      case TLS_EXT_EC_POINT_FORMATS:
        ext_ec_point_formats = 1;
        if (verify_ext_ec_point_formats(data, j))
          goto error;
        break;
      case TLS_EXT_ENCRYPT_THEN_MAC:
	/* As only AEAD cipher suites are currently available, this
	 * extension can be skipped. 
	 */
	dtls_info("skipped encrypt-then-mac extension\n");
	break;
      default:
        dtls_warn("unsupported tls extension: %i\n", i);
        break;
    }
    data += j;
    data_length -= j;
  }
  if (is_tls_ecdhe_ecdsa_with_aes_128_ccm_8(handshake->cipher) && client_hello) {
    if (!ext_elliptic_curve || !ext_client_cert_type || !ext_server_cert_type
	|| !ext_ec_point_formats) {
      dtls_warn("not all required tls extensions found in client hello\n");
      goto error;
    }
  } else if (is_tls_ecdhe_ecdsa_with_aes_128_ccm_8(handshake->cipher) && !client_hello) {
    if (!ext_client_cert_type || !ext_server_cert_type) {
      dtls_warn("not all required tls extensions found in server hello\n");
      goto error;
    }
  }
  return 0;

error:
  if (client_hello && peer->state == DTLS_STATE_CONNECTED) {
    return dtls_alert_create(DTLS_ALERT_LEVEL_WARNING, DTLS_ALERT_NO_RENEGOTIATION);
  } else {
    return dtls_alert_fatal_create(DTLS_ALERT_HANDSHAKE_FAILURE);
  }
}

/**
 * Parses the ClientHello from the client and updates the internal handshake
 * parameters with the new data for the given \p peer. When the ClientHello
 * handshake message in \p data does not contain a cipher suite or
 * compression method, it is copied from the the current security parameters.
 *
 * \param ctx   The current DTLS context.
 * \param peer  The remote peer whose security parameters are about to change.
 * \param data  The handshake message with a ClientHello. 
 * \param data_length The actual size of \p data.
 * \return \c -Something if an error occurred, \c 0 on success.
 */
static int
dtls_update_parameters(dtls_context_t *ctx, 
		       dtls_peer_t *peer,
		       uint8 *data, size_t data_length) {
  int i, j;
  int ok;
  dtls_handshake_parameters_t *config = peer->handshake_params;
  dtls_security_parameters_t *security = dtls_security_params(peer);

  assert(config);
  assert(data_length > DTLS_HS_LENGTH + DTLS_CH_LENGTH);

  /* skip the handshake header and client version information */
  data += DTLS_HS_LENGTH + sizeof(uint16);
  data_length -= DTLS_HS_LENGTH + sizeof(uint16);

  /* store client random in config */
  memcpy(config->tmp.random.client, data, DTLS_RANDOM_LENGTH);
  data += DTLS_RANDOM_LENGTH;
  data_length -= DTLS_RANDOM_LENGTH;

  /* Caution: SKIP_VAR_FIELD may jump to error: */
  SKIP_VAR_FIELD(data, data_length, uint8);	/* skip session id */
  SKIP_VAR_FIELD(data, data_length, uint8);	/* skip cookie */

  i = dtls_uint16_to_int(data);
  if (data_length < i + sizeof(uint16)) {
    /* Looks like we do not have a cipher nor compression. This is ok
     * for renegotiation, but not for the initial handshake. */

    if (!security || security->cipher == TLS_NULL_WITH_NULL_NULL)
      goto error;

    config->cipher = security->cipher;
    config->compression = security->compression;

    return 0;
  }

  data += sizeof(uint16);
  data_length -= sizeof(uint16) + i;

  ok = 0;
  while (i && !ok) {
    config->cipher = dtls_uint16_to_int(data);
    ok = known_cipher(ctx, config->cipher, 0);
    i -= sizeof(uint16);
    data += sizeof(uint16);
  }

  /* skip remaining ciphers */
  data += i;

  if (!ok) {
    /* reset config cipher to a well-defined value */
    config->cipher = TLS_NULL_WITH_NULL_NULL;
    dtls_warn("No matching cipher found\n");
    goto error;
  }

  if (data_length < sizeof(uint8)) { 
    /* no compression specified, take the current compression method */
    if (security)
      config->compression = security->compression;
    else
      config->compression = TLS_COMPRESSION_NULL;
    return 0;
  }

  i = dtls_uint8_to_int(data);
  if (data_length < i + sizeof(uint8))
    goto error;

  data += sizeof(uint8);
  data_length -= sizeof(uint8) + i;

  ok = 0;
  while (i && !ok) {
    for (j = 0; j < sizeof(compression_methods) / sizeof(uint8); ++j)
      if (dtls_uint8_to_int(data) == compression_methods[j]) {
	config->compression = compression_methods[j];
	ok = 1;
      }
    i -= sizeof(uint8);
    data += sizeof(uint8);    
  }

  if (!ok) {
    /* reset config cipher to a well-defined value */
    goto error;
  }
  
  return dtls_check_tls_extension(peer, data, data_length, 1);
error:
  if (peer->state == DTLS_STATE_CONNECTED) {
    return dtls_alert_create(DTLS_ALERT_LEVEL_WARNING, DTLS_ALERT_NO_RENEGOTIATION);
  } else {
    return dtls_alert_fatal_create(DTLS_ALERT_HANDSHAKE_FAILURE);
  }
}

/**
 * Parse the ClientKeyExchange and update the internal handshake state with
 * the new data.
 */
static inline int
check_client_keyexchange(dtls_context_t *ctx, 
			 dtls_handshake_parameters_t *handshake,
			 uint8 *data, size_t length) {

#ifdef DTLS_ECC
  if (is_tls_ecdhe_ecdsa_with_aes_128_ccm_8(handshake->cipher)) {

    if (length < DTLS_HS_LENGTH + DTLS_CKXEC_LENGTH) {
      dtls_debug("The client key exchange is too short\n");
      return dtls_alert_fatal_create(DTLS_ALERT_HANDSHAKE_FAILURE);
    }
    data += DTLS_HS_LENGTH;

    if (dtls_uint8_to_int(data) != 1 + 2 * DTLS_EC_KEY_SIZE) {
      dtls_alert("expected 65 bytes long public point\n");
      return dtls_alert_fatal_create(DTLS_ALERT_HANDSHAKE_FAILURE);
    }
    data += sizeof(uint8);

    if (dtls_uint8_to_int(data) != 4) {
      dtls_alert("expected uncompressed public point\n");
      return dtls_alert_fatal_create(DTLS_ALERT_HANDSHAKE_FAILURE);
    }
    data += sizeof(uint8);

    memcpy(handshake->keyx.ecdsa.other_eph_pub_x, data,
	   sizeof(handshake->keyx.ecdsa.other_eph_pub_x));
    data += sizeof(handshake->keyx.ecdsa.other_eph_pub_x);

    memcpy(handshake->keyx.ecdsa.other_eph_pub_y, data,
	   sizeof(handshake->keyx.ecdsa.other_eph_pub_y));
    data += sizeof(handshake->keyx.ecdsa.other_eph_pub_y);
  }
#endif /* DTLS_ECC */
#ifdef DTLS_PSK
  if (is_tls_psk_with_aes_128_ccm_8(handshake->cipher)) {
    int id_length;

    if (length < DTLS_HS_LENGTH + DTLS_CKXPSK_LENGTH_MIN) {
      dtls_debug("The client key exchange is too short\n");
      return dtls_alert_fatal_create(DTLS_ALERT_HANDSHAKE_FAILURE);
    }
    data += DTLS_HS_LENGTH;

    id_length = dtls_uint16_to_int(data);
    data += sizeof(uint16);

    if (DTLS_HS_LENGTH + DTLS_CKXPSK_LENGTH_MIN + id_length != length) {
      dtls_debug("The identity has a wrong length\n");
      return dtls_alert_fatal_create(DTLS_ALERT_HANDSHAKE_FAILURE);
    }

    if (id_length > DTLS_PSK_MAX_CLIENT_IDENTITY_LEN) {
      dtls_warn("please use a smaller client identity\n");
      return dtls_alert_fatal_create(DTLS_ALERT_INTERNAL_ERROR);
    }

    handshake->keyx.psk.id_length = id_length;
    memcpy(handshake->keyx.psk.identity, data, id_length);
  }
#endif /* DTLS_PSK */
  return 0;
}

static inline void
update_hs_hash(dtls_peer_t *peer, uint8 *data, size_t length) {
  dtls_debug_dump("add MAC data", data, length);
  dtls_hash_update(&peer->handshake_params->hs_state.hs_hash, data, length);
}

static void
copy_hs_hash(dtls_peer_t *peer, dtls_hash_ctx *hs_hash) {
  memcpy(hs_hash, &peer->handshake_params->hs_state.hs_hash,
	 sizeof(peer->handshake_params->hs_state.hs_hash));
}

static inline size_t
finalize_hs_hash(dtls_peer_t *peer, uint8 *buf) {
  return dtls_hash_finalize(buf, &peer->handshake_params->hs_state.hs_hash);
}

static inline void
clear_hs_hash(dtls_peer_t *peer) {
  assert(peer);
  dtls_debug("clear MAC\n");
  dtls_hash_init(&peer->handshake_params->hs_state.hs_hash);
}

/** 
 * Checks if \p record + \p data contain a Finished message with valid
 * verify_data. 
 *
 * \param ctx    The current DTLS context.
 * \param peer   The remote peer of the security association.
 * \param data   The cleartext payload of the message.
 * \param data_length Actual length of \p data.
 * \return \c 0 if the Finished message is valid, \c negative number otherwise.
 */
static int
check_finished(dtls_context_t *ctx, dtls_peer_t *peer,
	       uint8 *data, size_t data_length) {
  size_t digest_length, label_size;
  const unsigned char *label;
  unsigned char buf[DTLS_HMAC_MAX];

  if (data_length < DTLS_HS_LENGTH + DTLS_FIN_LENGTH)
    return dtls_alert_fatal_create(DTLS_ALERT_HANDSHAKE_FAILURE);

  /* Use a union here to ensure that sufficient stack space is
   * reserved. As statebuf and verify_data are not used at the same
   * time, we can re-use the storage safely.
   */
  union {
    unsigned char statebuf[DTLS_HASH_CTX_SIZE];
    unsigned char verify_data[DTLS_FIN_LENGTH];
  } b;

  /* temporarily store hash status for roll-back after finalize */
  memcpy(b.statebuf, &peer->handshake_params->hs_state.hs_hash, DTLS_HASH_CTX_SIZE);

  digest_length = finalize_hs_hash(peer, buf);
  /* clear_hash(); */

  /* restore hash status */
  memcpy(&peer->handshake_params->hs_state.hs_hash, b.statebuf, DTLS_HASH_CTX_SIZE);

  if (peer->role == DTLS_CLIENT) {
    label = PRF_LABEL(server);
    label_size = PRF_LABEL_SIZE(server);
  } else { /* server */
    label = PRF_LABEL(client);
    label_size = PRF_LABEL_SIZE(client);
  }

  dtls_prf(peer->handshake_params->tmp.master_secret,
	   DTLS_MASTER_SECRET_LENGTH,
	   label, label_size,
	   PRF_LABEL(finished), PRF_LABEL_SIZE(finished),
	   buf, digest_length,
	   b.verify_data, sizeof(b.verify_data));

  dtls_debug_dump("d:", data + DTLS_HS_LENGTH, sizeof(b.verify_data));
  dtls_debug_dump("v:", b.verify_data, sizeof(b.verify_data));

  /* compare verify data and create DTLS alert code when they differ */
  return equals(data + DTLS_HS_LENGTH, b.verify_data, sizeof(b.verify_data))
    ? 0
    : dtls_alert_create(DTLS_ALERT_LEVEL_FATAL, DTLS_ALERT_HANDSHAKE_FAILURE);
}

/**
 * Prepares the payload given in \p data for sending with
 * dtls_send(). The \p data is encrypted and compressed according to
 * the current security parameters of \p peer.  The result of this
 * operation is put into \p sendbuf with a prepended record header of
 * type \p type ready for sending. As some cipher suites add a MAC
 * before encryption, \p data must be large enough to hold this data
 * as well (usually \c dtls_kb_digest_size(CURRENT_CONFIG(peer)).
 *
 * \param peer    The remote peer the packet will be sent to.
 * \param security  The encryption paramater used to encrypt
 * \param type    The content type of this record.
 * \param data_array Array with payloads in correct order.
 * \param data_len_array sizes of the payloads in correct order.
 * \param data_array_len The number of payloads given.
 * \param sendbuf The output buffer where the encrypted record
 *                will be placed.
 * \param rlen    This parameter must be initialized with the 
 *                maximum size of \p sendbuf and will be updated
 *                to hold the actual size of the stored packet
 *                on success. On error, the value of \p rlen is
 *                undefined. 
 * \return Less than zero on error, or greater than zero success.
 */
static int
dtls_prepare_record(dtls_peer_t *peer, dtls_security_parameters_t *security,
		    unsigned char type,
		    uint8 *data_array[], size_t data_len_array[],
		    size_t data_array_len,
		    uint8 *sendbuf, size_t *rlen) {
  uint8 *p, *start;
  int res;
  unsigned int i;
  
  if (*rlen < DTLS_RH_LENGTH) {
    dtls_alert("The sendbuf (%zu bytes) is too small\n", *rlen);
    return dtls_alert_fatal_create(DTLS_ALERT_INTERNAL_ERROR);
  }

  p = dtls_set_record_header(type, security, sendbuf);
  start = p;

  if (!security || security->cipher == TLS_NULL_WITH_NULL_NULL) {
    /* no cipher suite */

    res = 0;
    for (i = 0; i < data_array_len; i++) {
      /* check the minimum that we need for packets that are not encrypted */
      if (*rlen < res + DTLS_RH_LENGTH + data_len_array[i]) {
        dtls_debug("dtls_prepare_record: send buffer too small\n");
        return dtls_alert_fatal_create(DTLS_ALERT_INTERNAL_ERROR);
      }

      memcpy(p, data_array[i], data_len_array[i]);
      p += data_len_array[i];
      res += data_len_array[i];
    }
  } else { /* TLS_PSK_WITH_AES_128_CCM_8 or TLS_ECDHE_ECDSA_WITH_AES_128_CCM_8 */   
    /** 
     * length of additional_data for the AEAD cipher which consists of
     * seq_num(2+6) + type(1) + version(2) + length(2)
     */
#define A_DATA_LEN 13
    unsigned char nonce[DTLS_CCM_BLOCKSIZE];
    unsigned char A_DATA[A_DATA_LEN];

    if (is_tls_psk_with_aes_128_ccm_8(security->cipher)) {
      dtls_debug("dtls_prepare_record(): encrypt using TLS_PSK_WITH_AES_128_CCM_8\n");
    } else if (is_tls_ecdhe_ecdsa_with_aes_128_ccm_8(security->cipher)) {
      dtls_debug("dtls_prepare_record(): encrypt using TLS_ECDHE_ECDSA_WITH_AES_128_CCM_8\n");
    } else {
      dtls_debug("dtls_prepare_record(): encrypt using unknown cipher\n");
    }

    /* set nonce       
       from RFC 6655:
   	The "nonce" input to the AEAD algorithm is exactly that of [RFC5288]:
   	the "nonce" SHALL be 12 bytes long and is constructed as follows:
   	(this is an example of a "partially explicit" nonce; see Section
   	3.2.1 in [RFC5116]).

                       struct {
             opaque salt[4];
             opaque nonce_explicit[8];
                       } CCMNonce;

         [...]

  	 In DTLS, the 64-bit seq_num is the 16-bit epoch concatenated with the
   	 48-bit seq_num.

   	 When the nonce_explicit is equal to the sequence number, the CCMNonce
   	 will have the structure of the CCMNonceExample given below.

   	            struct {
   	             uint32 client_write_IV; // low order 32-bits
   	             uint64 seq_num;         // TLS sequence number
   	            } CCMClientNonce.


   	            struct {
   	             uint32 server_write_IV; // low order 32-bits
   	             uint64 seq_num; // TLS sequence number
   	            } CCMServerNonce.


   	            struct {
   	             case client:
   	               CCMClientNonce;
   	             case server:
   	               CCMServerNonce:
   	            } CCMNonceExample;
    */

    memcpy(p, &DTLS_RECORD_HEADER(sendbuf)->epoch, 8);
    p += 8;
    res = 8;

    for (i = 0; i < data_array_len; i++) {
      /* check the minimum that we need for packets that are not encrypted */
      if (*rlen < res + DTLS_RH_LENGTH + data_len_array[i]) {
        dtls_debug("dtls_prepare_record: send buffer too small\n");
        return dtls_alert_fatal_create(DTLS_ALERT_INTERNAL_ERROR);
      }

      memcpy(p, data_array[i], data_len_array[i]);
      p += data_len_array[i];
      res += data_len_array[i];
    }

    memset(nonce, 0, DTLS_CCM_BLOCKSIZE);
    memcpy(nonce, dtls_kb_local_iv(security, peer->role),
	   dtls_kb_iv_size(security, peer->role));
    memcpy(nonce + dtls_kb_iv_size(security, peer->role), start, 8); /* epoch + seq_num */

    dtls_debug_dump("nonce:", nonce, DTLS_CCM_BLOCKSIZE);
    dtls_debug_dump("key:", dtls_kb_local_write_key(security, peer->role),
		    dtls_kb_key_size(security, peer->role));
    
    /* re-use N to create additional data according to RFC 5246, Section 6.2.3.3:
     * 
     * additional_data = seq_num + TLSCompressed.type +
     *                   TLSCompressed.version + TLSCompressed.length;
     */
    memcpy(A_DATA, &DTLS_RECORD_HEADER(sendbuf)->epoch, 8); /* epoch and seq_num */
    memcpy(A_DATA + 8,  &DTLS_RECORD_HEADER(sendbuf)->content_type, 3); /* type and version */
    dtls_int_to_uint16(A_DATA + 11, res - 8); /* length */
    
    res = dtls_encrypt(start + 8, res - 8, start + 8, nonce,
		       dtls_kb_local_write_key(security, peer->role),
		       dtls_kb_key_size(security, peer->role),
		       A_DATA, A_DATA_LEN);

    if (res < 0)
      return res;

    res += 8;			/* increment res by size of nonce_explicit */
    dtls_debug_dump("message:", start, res);
  }

  /* fix length of fragment in sendbuf */
  dtls_int_to_uint16(sendbuf + 11, res);
  
  *rlen = DTLS_RH_LENGTH + res;
  return 0;
}

static int
dtls_send_handshake_msg_hash(dtls_context_t *ctx,
			     dtls_peer_t *peer,
			     session_t *session,
			     uint8 header_type,
			     uint8 *data, size_t data_length,
			     int add_hash)
{
  uint8 buf[DTLS_HS_LENGTH];
  uint8 *data_array[2];
  size_t data_len_array[2];
  int i = 0;
  dtls_security_parameters_t *security = peer ? dtls_security_params(peer) : NULL;

  dtls_set_handshake_header(header_type, peer, data_length, 0,
			    data_length, buf);

  if (add_hash) {
    update_hs_hash(peer, buf, sizeof(buf));
  }
  data_array[i] = buf;
  data_len_array[i] = sizeof(buf);
  i++;

  if (data != NULL) {
    if (add_hash) {
      update_hs_hash(peer, data, data_length);
    }
    data_array[i] = data;
    data_len_array[i] = data_length;
    i++;
  }
  dtls_debug("send handshake packet of type: %s (%i)\n",
	     dtls_handshake_type_to_name(header_type), header_type);
  return dtls_send_multi(ctx, peer, security, session, DTLS_CT_HANDSHAKE,
			 data_array, data_len_array, i);
}

static int
dtls_send_handshake_msg(dtls_context_t *ctx,
			dtls_peer_t *peer,
			uint8 header_type,
			uint8 *data, size_t data_length)
{
  return dtls_send_handshake_msg_hash(ctx, peer, &peer->session,
				      header_type, data, data_length, 1);
}

/** 
 * Returns true if the message @p Data is a handshake message that
 * must be included in the calculation of verify_data in the Finished
 * message.
 * 
 * @param Type The message type. Only handshake messages but the initial 
 * Client Hello and Hello Verify Request are included in the hash,
 * @param Data The PDU to examine.
 * @param Length The length of @p Data.
 * 
 * @return @c 1 if @p Data must be included in hash, @c 0 otherwise.
 *
 * @hideinitializer
 */
#define MUST_HASH(Type, Data, Length)					\
  ((Type) == DTLS_CT_HANDSHAKE &&					\
   ((Data) != NULL) && ((Length) > 0)  &&				\
   ((Data)[0] != DTLS_HT_HELLO_VERIFY_REQUEST) &&			\
   ((Data)[0] != DTLS_HT_CLIENT_HELLO ||				\
    ((Length) >= HS_HDR_LENGTH &&					\
     (dtls_uint16_to_int(DTLS_RECORD_HEADER(Data)->epoch > 0) ||	\
      (dtls_uint16_to_int(HANDSHAKE(Data)->message_seq) > 0)))))

/**
 * Sends the data passed in @p buf as a DTLS record of type @p type to
 * the given peer. The data will be encrypted and compressed according
 * to the security parameters for @p peer.
 *
 * @param ctx    The DTLS context in effect.
 * @param peer   The remote party where the packet is sent.
 * @param type   The content type of this record.
 * @param buf    The data to send.
 * @param buflen The number of bytes to send from @p buf.
 * @return Less than zero in case of an error or the number of
 *   bytes that have been sent otherwise.
 */
static int
dtls_send_multi(dtls_context_t *ctx, dtls_peer_t *peer,
		dtls_security_parameters_t *security , session_t *session,
		unsigned char type, uint8 *buf_array[],
		size_t buf_len_array[], size_t buf_array_len)
{
  /* We cannot use ctx->sendbuf here as it is reserved for collecting
   * the input for this function, i.e. buf == ctx->sendbuf.
   *
   * TODO: check if we can use the receive buf here. This would mean
   * that we might not be able to handle multiple records stuffed in
   * one UDP datagram */
  unsigned char sendbuf[DTLS_MAX_BUF];
  size_t len = sizeof(sendbuf);
  int res;
  unsigned int i;
  size_t overall_len = 0;

  res = dtls_prepare_record(peer, security, type, buf_array, buf_len_array, buf_array_len, sendbuf, &len);

  if (res < 0)
    return res;

  /* if (peer && MUST_HASH(peer, type, buf, buflen)) */
  /*   update_hs_hash(peer, buf, buflen); */

  dtls_debug_hexdump("send header", sendbuf, sizeof(dtls_record_header_t));
  for (i = 0; i < buf_array_len; i++) {
    dtls_debug_hexdump("send unencrypted", buf_array[i], buf_len_array[i]);
    overall_len += buf_len_array[i];
  }

  if ((type == DTLS_CT_HANDSHAKE && buf_array[0][0] != DTLS_HT_HELLO_VERIFY_REQUEST) ||
      type == DTLS_CT_CHANGE_CIPHER_SPEC) {
    /* copy handshake messages other than HelloVerify into retransmit buffer */
    netq_t *n = netq_node_new(overall_len);
    if (n) {
      dtls_tick_t now;
      dtls_ticks(&now);
      n->t = now + 2 * CLOCK_SECOND;
      n->retransmit_cnt = 0;
      n->timeout = 2 * CLOCK_SECOND;
      n->peer = peer;
      n->epoch = (security) ? security->epoch : 0;
      n->type = type;
      n->length = 0;
      for (i = 0; i < buf_array_len; i++) {
        memcpy(n->data + n->length, buf_array[i], buf_len_array[i]);
        n->length += buf_len_array[i];
      }

      if (!netq_insert_node(ctx->sendqueue, n)) {
	dtls_warn("cannot add packet to retransmit buffer\n");
	netq_node_free(n);
#ifdef WITH_CONTIKI
      } else {
	/* must set timer within the context of the retransmit process */
	PROCESS_CONTEXT_BEGIN(&dtls_retransmit_process);
	etimer_set(&ctx->retransmit_timer, n->timeout);
	PROCESS_CONTEXT_END(&dtls_retransmit_process);
#else /* WITH_CONTIKI */
	dtls_debug("copied to sendqueue\n");
#endif /* WITH_CONTIKI */
      }
    } else 
      dtls_warn("retransmit buffer full\n");
  }

  /* FIXME: copy to peer's sendqueue (after fragmentation if
   * necessary) and initialize retransmit timer */
  res = CALL(ctx, write, session, sendbuf, len);

  /* Guess number of bytes application data actually sent:
   * dtls_prepare_record() tells us in len the number of bytes to
   * send, res will contain the bytes actually sent. */
  return res <= 0 ? res : overall_len - (len - res);
}

static inline int
dtls_send_alert(dtls_context_t *ctx, dtls_peer_t *peer, dtls_alert_level_t level,
		dtls_alert_t description) {
  uint8_t msg[] = { level, description };

  dtls_send(ctx, peer, DTLS_CT_ALERT, msg, sizeof(msg));
  return 0;
}

int 
dtls_close(dtls_context_t *ctx, const session_t *remote) {
  int res = -1;
  dtls_peer_t *peer;

  peer = dtls_get_peer(ctx, remote);

  if (peer) {
    res = dtls_send_alert(ctx, peer, DTLS_ALERT_LEVEL_FATAL, DTLS_ALERT_CLOSE_NOTIFY);
    /* indicate tear down */
    peer->state = DTLS_STATE_CLOSING;
  }
  return res;
}

static void dtls_destroy_peer(dtls_context_t *ctx, dtls_peer_t *peer, int unlink)
{
  if (peer->state != DTLS_STATE_CLOSED && peer->state != DTLS_STATE_CLOSING)
    dtls_close(ctx, &peer->session);
  if (unlink) {
#ifndef WITH_CONTIKI
    HASH_DEL_PEER(ctx->peers, peer);
#else /* WITH_CONTIKI */
    list_remove(ctx->peers, peer);
#endif /* WITH_CONTIKI */

    dtls_dsrv_log_addr(DTLS_LOG_DEBUG, "removed peer", &peer->session);
  }
  dtls_free_peer(peer);
}

/**
 * Checks a received Client Hello message for a valid cookie. When the
 * Client Hello contains no cookie, the function fails and a Hello
 * Verify Request is sent to the peer (using the write callback function
 * registered with \p ctx). The return value is \c -1 on error, \c 0 when
 * undecided, and \c 1 if the Client Hello was good. 
 * 
 * \param ctx     The DTLS context.
 * \param peer    The remote party we are talking to, if any.
 * \param session Transport address of the remote peer.
 * \param msg     The received datagram.
 * \param msglen  Length of \p msg.
 * \return \c 1 if msg is a Client Hello with a valid cookie, \c 0 or
 * \c -1 otherwise.
 */
static int
dtls_verify_peer(dtls_context_t *ctx, 
		 dtls_peer_t *peer, 
		 session_t *session,
		 uint8 *data, size_t data_length)
{
  uint8 buf[DTLS_HV_LENGTH + DTLS_COOKIE_LENGTH];
  uint8 *p = buf;
  int len = DTLS_COOKIE_LENGTH;
  uint8 *cookie = NULL;
  int err;
#undef mycookie
#define mycookie (buf + DTLS_HV_LENGTH)

  /* Store cookie where we can reuse it for the HelloVerify request. */
  err = dtls_create_cookie(ctx, session, data, data_length, mycookie, &len);
  if (err < 0)
    return err;

  dtls_debug_dump("create cookie", mycookie, len);

  assert(len == DTLS_COOKIE_LENGTH);
    
  /* Perform cookie check. */
  len = dtls_get_cookie(data, data_length, &cookie);
  if (len < 0) {
    dtls_warn("error while fetching the cookie, err: %i\n", err);
    return err;
  }

  dtls_debug_dump("compare with cookie", cookie, len);

  /* check if cookies match */
  if (len == DTLS_COOKIE_LENGTH && memcmp(cookie, mycookie, len) == 0) {
    dtls_debug("found matching cookie\n");
    return 0;
  }

  if (len > 0) {
    dtls_debug_dump("invalid cookie", cookie, len);
  } else {
    dtls_debug("cookie len is 0!\n");
  }

  /* ClientHello did not contain any valid cookie, hence we send a
   * HelloVerify request. */

  dtls_int_to_uint16(p, DTLS_VERSION);
  p += sizeof(uint16);

  dtls_int_to_uint8(p, DTLS_COOKIE_LENGTH);
  p += sizeof(uint8);

  assert(p == mycookie);

  p += DTLS_COOKIE_LENGTH;

  /* TODO use the same record sequence number as in the ClientHello,
     see 4.2.1. Denial-of-Service Countermeasures */
  err = dtls_send_handshake_msg_hash(ctx, peer, session,
				     DTLS_HT_HELLO_VERIFY_REQUEST,
				     buf, p - buf, 0);
  if (err < 0) {
    dtls_warn("cannot send HelloVerify request\n");
  }
  return err; /* HelloVerify is sent, now we cannot do anything but wait */

#undef mycookie
}

#ifdef DTLS_ECC
static int
dtls_check_ecdsa_signature_elem(uint8 *data, size_t data_length,
				unsigned char **result_r,
				unsigned char **result_s)
{
  int i;
  uint8 *data_orig = data;

  if (dtls_uint8_to_int(data) != TLS_EXT_SIG_HASH_ALGO_SHA256) {
    dtls_alert("only sha256 is supported in certificate verify\n");
    return dtls_alert_fatal_create(DTLS_ALERT_HANDSHAKE_FAILURE);
  }
  data += sizeof(uint8);
  data_length -= sizeof(uint8);

  if (dtls_uint8_to_int(data) != TLS_EXT_SIG_HASH_ALGO_ECDSA) {
    dtls_alert("only ecdsa signature is supported in client verify\n");
    return dtls_alert_fatal_create(DTLS_ALERT_HANDSHAKE_FAILURE);
  }
  data += sizeof(uint8);
  data_length -= sizeof(uint8);

  if (data_length < dtls_uint16_to_int(data)) {
    dtls_alert("signature length wrong\n");
    return dtls_alert_fatal_create(DTLS_ALERT_DECODE_ERROR);
  }
  data += sizeof(uint16);
  data_length -= sizeof(uint16);

  if (dtls_uint8_to_int(data) != 0x30) {
    dtls_alert("wrong ASN.1 struct, expected SEQUENCE\n");
    return dtls_alert_fatal_create(DTLS_ALERT_DECODE_ERROR);
  }
  data += sizeof(uint8);
  data_length -= sizeof(uint8);

  if (data_length < dtls_uint8_to_int(data)) {
    dtls_alert("signature length wrong\n");
    return dtls_alert_fatal_create(DTLS_ALERT_DECODE_ERROR);
  }
  data += sizeof(uint8);
  data_length -= sizeof(uint8);

  if (dtls_uint8_to_int(data) != 0x02) {
    dtls_alert("wrong ASN.1 struct, expected Integer\n");
    return dtls_alert_fatal_create(DTLS_ALERT_DECODE_ERROR);
  }
  data += sizeof(uint8);
  data_length -= sizeof(uint8);

  i = dtls_uint8_to_int(data);
  data += sizeof(uint8);
  data_length -= sizeof(uint8);

  /* Sometimes these values have a leeding 0 byte */
  *result_r = data + i - DTLS_EC_KEY_SIZE;

  data += i;
  data_length -= i;

  if (dtls_uint8_to_int(data) != 0x02) {
    dtls_alert("wrong ASN.1 struct, expected Integer\n");
    return dtls_alert_fatal_create(DTLS_ALERT_DECODE_ERROR);
  }
  data += sizeof(uint8);
  data_length -= sizeof(uint8);

  i = dtls_uint8_to_int(data);
  data += sizeof(uint8);
  data_length -= sizeof(uint8);

  /* Sometimes these values have a leeding 0 byte */
  *result_s = data + i - DTLS_EC_KEY_SIZE;

  data += i;
  data_length -= i;

  return data - data_orig;
}

static int
check_client_certificate_verify(dtls_context_t *ctx, 
				dtls_peer_t *peer,
				uint8 *data, size_t data_length)
{
  dtls_handshake_parameters_t *config = peer->handshake_params;
  int ret;
  unsigned char *result_r;
  unsigned char *result_s;
  dtls_hash_ctx hs_hash;
  unsigned char sha256hash[DTLS_HMAC_DIGEST_SIZE];

  assert(is_tls_ecdhe_ecdsa_with_aes_128_ccm_8(config->cipher));

  data += DTLS_HS_LENGTH;

  if (data_length < DTLS_HS_LENGTH + DTLS_CV_LENGTH) {
    dtls_alert("the packet length does not match the expected\n");
    return dtls_alert_fatal_create(DTLS_ALERT_DECODE_ERROR);
  }

  ret = dtls_check_ecdsa_signature_elem(data, data_length, &result_r, &result_s);
  if (ret < 0) {
    return ret;
  }
  data += ret;
  data_length -= ret;

  copy_hs_hash(peer, &hs_hash);

  dtls_hash_finalize(sha256hash, &hs_hash);

  ret = dtls_ecdsa_verify_sig_hash(config->keyx.ecdsa.other_pub_x, config->keyx.ecdsa.other_pub_y,
			    sizeof(config->keyx.ecdsa.other_pub_x),
			    sha256hash, sizeof(sha256hash),
			    result_r, result_s);

  if (ret < 0) {
    dtls_alert("wrong signature err: %i\n", ret);
    return dtls_alert_fatal_create(DTLS_ALERT_HANDSHAKE_FAILURE);
  }
  return 0;
}
#endif /* DTLS_ECC */

static int
dtls_send_server_hello(dtls_context_t *ctx, dtls_peer_t *peer)
{
  /* Ensure that the largest message to create fits in our source
   * buffer. (The size of the destination buffer is checked by the
   * encoding function, so we do not need to guess.) */
  uint8 buf[DTLS_SH_LENGTH + 2 + 5 + 5 + 8 + 6];
  uint8 *p;
  int ecdsa;
  uint8 extension_size;
  dtls_handshake_parameters_t *handshake = peer->handshake_params;
  dtls_tick_t now;

  ecdsa = is_tls_ecdhe_ecdsa_with_aes_128_ccm_8(handshake->cipher);

  extension_size = (ecdsa) ? 2 + 5 + 5 + 6 : 0;

  /* Handshake header */
  p = buf;

  /* ServerHello */
  dtls_int_to_uint16(p, DTLS_VERSION);
  p += sizeof(uint16);

  /* Set server random: First 4 bytes are the server's Unix timestamp,
   * followed by 28 bytes of generate random data. */
  dtls_ticks(&now);
  dtls_int_to_uint32(handshake->tmp.random.server, now / CLOCK_SECOND);
  dtls_prng(handshake->tmp.random.server + 4, 28);

  memcpy(p, handshake->tmp.random.server, DTLS_RANDOM_LENGTH);
  p += DTLS_RANDOM_LENGTH;

  *p++ = 0;			/* no session id */

  if (handshake->cipher != TLS_NULL_WITH_NULL_NULL) {
    /* selected cipher suite */
    dtls_int_to_uint16(p, handshake->cipher);
    p += sizeof(uint16);

    /* selected compression method */
    *p++ = compression_methods[handshake->compression];
  }

  if (extension_size) {
    /* length of the extensions */
    dtls_int_to_uint16(p, extension_size - 2);
    p += sizeof(uint16);
  }

  if (ecdsa) {
    /* client certificate type extension */
    dtls_int_to_uint16(p, TLS_EXT_CLIENT_CERTIFICATE_TYPE);
    p += sizeof(uint16);

    /* length of this extension type */
    dtls_int_to_uint16(p, 1);
    p += sizeof(uint16);

    dtls_int_to_uint8(p, TLS_CERT_TYPE_RAW_PUBLIC_KEY);
    p += sizeof(uint8);

    /* client certificate type extension */
    dtls_int_to_uint16(p, TLS_EXT_SERVER_CERTIFICATE_TYPE);
    p += sizeof(uint16);

    /* length of this extension type */
    dtls_int_to_uint16(p, 1);
    p += sizeof(uint16);

    dtls_int_to_uint8(p, TLS_CERT_TYPE_RAW_PUBLIC_KEY);
    p += sizeof(uint8);

    /* ec_point_formats */
    dtls_int_to_uint16(p, TLS_EXT_EC_POINT_FORMATS);
    p += sizeof(uint16);

    /* length of this extension type */
    dtls_int_to_uint16(p, 2);
    p += sizeof(uint16);

    /* number of supported formats */
    dtls_int_to_uint8(p, 1);
    p += sizeof(uint8);

    dtls_int_to_uint8(p, TLS_EXT_EC_POINT_FORMATS_UNCOMPRESSED);
    p += sizeof(uint8);
  }

  assert(p - buf <= sizeof(buf));

  /* TODO use the same record sequence number as in the ClientHello,
     see 4.2.1. Denial-of-Service Countermeasures */
  return dtls_send_handshake_msg(ctx, peer, DTLS_HT_SERVER_HELLO,
				 buf, p - buf);
}

#ifdef DTLS_ECC
static int
dtls_send_certificate_ecdsa(dtls_context_t *ctx, dtls_peer_t *peer,
			    const dtls_ecdsa_key_t *key)
{
  uint8 buf[DTLS_CE_LENGTH];
  uint8 *p;

  /* Certificate 
   *
   * Start message construction at beginning of buffer. */
  p = buf;

  dtls_int_to_uint24(p, 94);	/* certificates length */
  p += sizeof(uint24);

  dtls_int_to_uint24(p, 91);	/* length of this certificate */
  p += sizeof(uint24);
  
  memcpy(p, &cert_asn1_header, sizeof(cert_asn1_header));
  p += sizeof(cert_asn1_header);

  memcpy(p, key->pub_key_x, DTLS_EC_KEY_SIZE);
  p += DTLS_EC_KEY_SIZE;

  memcpy(p, key->pub_key_y, DTLS_EC_KEY_SIZE);
  p += DTLS_EC_KEY_SIZE;

  assert(p - buf <= sizeof(buf));

  return dtls_send_handshake_msg(ctx, peer, DTLS_HT_CERTIFICATE,
				 buf, p - buf);
}

static uint8 *
dtls_add_ecdsa_signature_elem(uint8 *p, uint32_t *point_r, uint32_t *point_s)
{
  int len_r;
  int len_s;

#define R_KEY_OFFSET (1 + 1 + 2 + 1 + 1 + 1 + 1)
#define S_KEY_OFFSET(len_s) (R_KEY_OFFSET + (len_s) + 1 + 1)
  /* store the pointer to the r component of the signature and make space */
  len_r = dtls_ec_key_from_uint32_asn1(point_r, DTLS_EC_KEY_SIZE, p + R_KEY_OFFSET);
  len_s = dtls_ec_key_from_uint32_asn1(point_s, DTLS_EC_KEY_SIZE, p + S_KEY_OFFSET(len_r));

#undef R_KEY_OFFSET
#undef S_KEY_OFFSET

  /* sha256 */
  dtls_int_to_uint8(p, TLS_EXT_SIG_HASH_ALGO_SHA256);
  p += sizeof(uint8);

  /* ecdsa */
  dtls_int_to_uint8(p, TLS_EXT_SIG_HASH_ALGO_ECDSA);
  p += sizeof(uint8);

  /* length of signature */
  dtls_int_to_uint16(p, len_r + len_s + 2 + 2 + 2);
  p += sizeof(uint16);

  /* ASN.1 SEQUENCE */
  dtls_int_to_uint8(p, 0x30);
  p += sizeof(uint8);

  dtls_int_to_uint8(p, len_r + len_s + 2 + 2);
  p += sizeof(uint8);

  /* ASN.1 Integer r */
  dtls_int_to_uint8(p, 0x02);
  p += sizeof(uint8);

  dtls_int_to_uint8(p, len_r);
  p += sizeof(uint8);

  /* the pint r was added here */
  p += len_r;

  /* ASN.1 Integer s */
  dtls_int_to_uint8(p, 0x02);
  p += sizeof(uint8);

  dtls_int_to_uint8(p, len_s);
  p += sizeof(uint8);

  /* the pint s was added here */
  p += len_s;

  return p;
}

static int
dtls_send_server_key_exchange_ecdh(dtls_context_t *ctx, dtls_peer_t *peer,
				   const dtls_ecdsa_key_t *key)
{
  /* The ASN.1 Integer representation of an 32 byte unsigned int could be
   * 33 bytes long add space for that */
  uint8 buf[DTLS_SKEXEC_LENGTH + 2];
  uint8 *p;
  uint8 *key_params;
  uint8 *ephemeral_pub_x;
  uint8 *ephemeral_pub_y;
  uint32_t point_r[9];
  uint32_t point_s[9];
  dtls_handshake_parameters_t *config = peer->handshake_params;

  /* ServerKeyExchange 
   *
   * Start message construction at beginning of buffer. */
  p = buf;

  key_params = p;
  /* ECCurveType curve_type: named_curve */
  dtls_int_to_uint8(p, 3);
  p += sizeof(uint8);

  /* NamedCurve namedcurve: secp256r1 */
  dtls_int_to_uint16(p, TLS_EXT_ELLIPTIC_CURVES_SECP256R1);
  p += sizeof(uint16);

  dtls_int_to_uint8(p, 1 + 2 * DTLS_EC_KEY_SIZE);
  p += sizeof(uint8);

  /* This should be an uncompressed point, but I do not have access to the spec. */
  dtls_int_to_uint8(p, 4);
  p += sizeof(uint8);

  /* store the pointer to the x component of the pub key and make space */
  ephemeral_pub_x = p;
  p += DTLS_EC_KEY_SIZE;

  /* store the pointer to the y component of the pub key and make space */
  ephemeral_pub_y = p;
  p += DTLS_EC_KEY_SIZE;

  dtls_ecdsa_generate_key(config->keyx.ecdsa.own_eph_priv,
			  ephemeral_pub_x, ephemeral_pub_y,
			  DTLS_EC_KEY_SIZE);

  /* sign the ephemeral and its paramaters */
  dtls_ecdsa_create_sig(key->priv_key, DTLS_EC_KEY_SIZE,
		       config->tmp.random.client, DTLS_RANDOM_LENGTH,
		       config->tmp.random.server, DTLS_RANDOM_LENGTH,
		       key_params, p - key_params,
		       point_r, point_s);

  p = dtls_add_ecdsa_signature_elem(p, point_r, point_s);

  assert(p - buf <= sizeof(buf));

  return dtls_send_handshake_msg(ctx, peer, DTLS_HT_SERVER_KEY_EXCHANGE,
				 buf, p - buf);
}
#endif /* DTLS_ECC */

#ifdef DTLS_PSK
static int
dtls_send_server_key_exchange_psk(dtls_context_t *ctx, dtls_peer_t *peer,
				  const unsigned char *psk_hint, size_t len)
{
  uint8 buf[DTLS_SKEXECPSK_LENGTH_MAX];
  uint8 *p;

  p = buf;

  assert(len <= DTLS_PSK_MAX_CLIENT_IDENTITY_LEN);
  if (len > DTLS_PSK_MAX_CLIENT_IDENTITY_LEN) {
    /* should never happen */
    dtls_warn("psk identity hint is too long\n");
    return dtls_alert_fatal_create(DTLS_ALERT_INTERNAL_ERROR);
  }

  dtls_int_to_uint16(p, len);
  p += sizeof(uint16);

  memcpy(p, psk_hint, len);
  p += len;

  assert(p - buf <= sizeof(buf));

  return dtls_send_handshake_msg(ctx, peer, DTLS_HT_SERVER_KEY_EXCHANGE,
				 buf, p - buf);
}
#endif /* DTLS_PSK */

#ifdef DTLS_ECC
static int
dtls_send_server_certificate_request(dtls_context_t *ctx, dtls_peer_t *peer)
{
  uint8 buf[8];
  uint8 *p;

  /* ServerHelloDone 
   *
   * Start message construction at beginning of buffer. */
  p = buf;

  /* certificate_types */
  dtls_int_to_uint8(p, 1);
  p += sizeof(uint8);

  /* ecdsa_sign */
  dtls_int_to_uint8(p, TLS_CLIENT_CERTIFICATE_TYPE_ECDSA_SIGN);
  p += sizeof(uint8);

  /* supported_signature_algorithms */
  dtls_int_to_uint16(p, 2);
  p += sizeof(uint16);

  /* sha256 */
  dtls_int_to_uint8(p, TLS_EXT_SIG_HASH_ALGO_SHA256);
  p += sizeof(uint8);

  /* ecdsa */
  dtls_int_to_uint8(p, TLS_EXT_SIG_HASH_ALGO_ECDSA);
  p += sizeof(uint8);

  /* certificate_authoritiess */
  dtls_int_to_uint16(p, 0);
  p += sizeof(uint16);

  assert(p - buf <= sizeof(buf));

  return dtls_send_handshake_msg(ctx, peer, DTLS_HT_CERTIFICATE_REQUEST,
				 buf, p - buf);
}
#endif /* DTLS_ECC */

static int
dtls_send_server_hello_done(dtls_context_t *ctx, dtls_peer_t *peer)
{

  /* ServerHelloDone 
   *
   * Start message construction at beginning of buffer. */

  return dtls_send_handshake_msg(ctx, peer, DTLS_HT_SERVER_HELLO_DONE,
				 NULL, 0);
}

static int
dtls_send_server_hello_msgs(dtls_context_t *ctx, dtls_peer_t *peer)
{
  int res;

  res = dtls_send_server_hello(ctx, peer);

  if (res < 0) {
    dtls_debug("dtls_server_hello: cannot prepare ServerHello record\n");
    return res;
  }

#ifdef DTLS_ECC
  if (is_tls_ecdhe_ecdsa_with_aes_128_ccm_8(peer->handshake_params->cipher)) {
    const dtls_ecdsa_key_t *ecdsa_key;

    res = CALL(ctx, get_ecdsa_key, &peer->session, &ecdsa_key);
    if (res < 0) {
      dtls_crit("no ecdsa certificate to send in certificate\n");
      return res;
    }

    res = dtls_send_certificate_ecdsa(ctx, peer, ecdsa_key);

    if (res < 0) {
      dtls_debug("dtls_server_hello: cannot prepare Certificate record\n");
      return res;
    }

    res = dtls_send_server_key_exchange_ecdh(ctx, peer, ecdsa_key);

    if (res < 0) {
      dtls_debug("dtls_server_hello: cannot prepare Server Key Exchange record\n");
      return res;
    }

    if (is_tls_ecdhe_ecdsa_with_aes_128_ccm_8(peer->handshake_params->cipher) &&
	is_ecdsa_client_auth_supported(ctx)) {
      res = dtls_send_server_certificate_request(ctx, peer);

      if (res < 0) {
        dtls_debug("dtls_server_hello: cannot prepare certificate Request record\n");
        return res;
      }
    }
  }
#endif /* DTLS_ECC */

#ifdef DTLS_PSK
  if (is_tls_psk_with_aes_128_ccm_8(peer->handshake_params->cipher)) {
    unsigned char psk_hint[DTLS_PSK_MAX_CLIENT_IDENTITY_LEN];
    int len;

    /* The identity hint is optional, therefore we ignore the result
     * and check psk only. */
    len = CALL(ctx, get_psk_info, &peer->session, DTLS_PSK_HINT,
	       NULL, 0, psk_hint, DTLS_PSK_MAX_CLIENT_IDENTITY_LEN);

    if (len < 0) {
      dtls_debug("dtls_server_hello: cannot create ServerKeyExchange\n");
      return len;
    }

    if (len > 0) {
      res = dtls_send_server_key_exchange_psk(ctx, peer, psk_hint, (size_t)len);

      if (res < 0) {
	dtls_debug("dtls_server_key_exchange_psk: cannot send server key exchange record\n");
	return res;
      }
    }
  }
#endif /* DTLS_PSK */

  res = dtls_send_server_hello_done(ctx, peer);

  if (res < 0) {
    dtls_debug("dtls_server_hello: cannot prepare ServerHelloDone record\n");
    return res;
  }
  return 0;
}

static inline int 
dtls_send_ccs(dtls_context_t *ctx, dtls_peer_t *peer) {
  uint8 buf[1] = {1};

  return dtls_send(ctx, peer, DTLS_CT_CHANGE_CIPHER_SPEC, buf, 1);
}

    
static int
dtls_send_client_key_exchange(dtls_context_t *ctx, dtls_peer_t *peer)
{
  uint8 buf[DTLS_CKXEC_LENGTH];
  uint8 *p;
  dtls_handshake_parameters_t *handshake = peer->handshake_params;

  p = buf;

  switch (handshake->cipher) {
#ifdef DTLS_PSK
  case TLS_PSK_WITH_AES_128_CCM_8: {
    int len;

    len = CALL(ctx, get_psk_info, &peer->session, DTLS_PSK_IDENTITY,
	       NULL, 0,
	       handshake->keyx.psk.identity,
	       sizeof(handshake->keyx.psk.identity));
    if (len < 0) {
      dtls_crit("no psk identity set in kx\n");
      return len;
    }
    handshake->keyx.psk.id_length = (unsigned int)len;

    if (len + sizeof(uint16) > DTLS_CKXEC_LENGTH) {
      memset(&handshake->keyx.psk, 0, sizeof(dtls_handshake_parameters_psk_t));
      dtls_warn("the psk identity is too long\n");
      return dtls_alert_fatal_create(DTLS_ALERT_INTERNAL_ERROR);
    }

    dtls_int_to_uint16(p, handshake->keyx.psk.id_length);
    p += sizeof(uint16);

    memcpy(p, handshake->keyx.psk.identity, handshake->keyx.psk.id_length);
    p += handshake->keyx.psk.id_length;

    break;
  }
#endif /* DTLS_PSK */
#ifdef DTLS_ECC
  case TLS_ECDHE_ECDSA_WITH_AES_128_CCM_8: {
    uint8 *ephemeral_pub_x;
    uint8 *ephemeral_pub_y;

    dtls_int_to_uint8(p, 1 + 2 * DTLS_EC_KEY_SIZE);
    p += sizeof(uint8);

    /* This should be an uncompressed point, but I do not have access to the spec. */
    dtls_int_to_uint8(p, 4);
    p += sizeof(uint8);

    ephemeral_pub_x = p;
    p += DTLS_EC_KEY_SIZE;
    ephemeral_pub_y = p;
    p += DTLS_EC_KEY_SIZE;

    dtls_ecdsa_generate_key(peer->handshake_params->keyx.ecdsa.own_eph_priv,
    			    ephemeral_pub_x, ephemeral_pub_y,
    			    DTLS_EC_KEY_SIZE);

    break;
  }
#endif /* DTLS_ECC */
  default:
    dtls_crit("cipher not supported\n");
    return dtls_alert_fatal_create(DTLS_ALERT_INTERNAL_ERROR);
  }

  assert(p - buf <= sizeof(buf));

  return dtls_send_handshake_msg(ctx, peer, DTLS_HT_CLIENT_KEY_EXCHANGE,
				 buf, p - buf);
}

#ifdef DTLS_ECC
static int
dtls_send_certificate_verify_ecdh(dtls_context_t *ctx, dtls_peer_t *peer,
				   const dtls_ecdsa_key_t *key)
{
  /* The ASN.1 Integer representation of an 32 byte unsigned int could be
   * 33 bytes long add space for that */
  uint8 buf[DTLS_CV_LENGTH + 2];
  uint8 *p;
  uint32_t point_r[9];
  uint32_t point_s[9];
  dtls_hash_ctx hs_hash;
  unsigned char sha256hash[DTLS_HMAC_DIGEST_SIZE];

  /* ServerKeyExchange 
   *
   * Start message construction at beginning of buffer. */
  p = buf;

  copy_hs_hash(peer, &hs_hash);

  dtls_hash_finalize(sha256hash, &hs_hash);

  /* sign the ephemeral and its paramaters */
  dtls_ecdsa_create_sig_hash(key->priv_key, DTLS_EC_KEY_SIZE,
			     sha256hash, sizeof(sha256hash),
			     point_r, point_s);

  p = dtls_add_ecdsa_signature_elem(p, point_r, point_s);

  assert(p - buf <= sizeof(buf));

  return dtls_send_handshake_msg(ctx, peer, DTLS_HT_CERTIFICATE_VERIFY,
				 buf, p - buf);
}
#endif /* DTLS_ECC */

static int
dtls_send_finished(dtls_context_t *ctx, dtls_peer_t *peer,
		   const unsigned char *label, size_t labellen)
{
  int length;
  uint8 hash[DTLS_HMAC_MAX];
  uint8 buf[DTLS_FIN_LENGTH];
  dtls_hash_ctx hs_hash;
  uint8 *p = buf;

  copy_hs_hash(peer, &hs_hash);

  length = dtls_hash_finalize(hash, &hs_hash);

  dtls_prf(peer->handshake_params->tmp.master_secret,
	   DTLS_MASTER_SECRET_LENGTH,
	   label, labellen,
	   PRF_LABEL(finished), PRF_LABEL_SIZE(finished), 
	   hash, length,
	   p, DTLS_FIN_LENGTH);

  dtls_debug_dump("server finished MAC", p, DTLS_FIN_LENGTH);

  p += DTLS_FIN_LENGTH;

  assert(p - buf <= sizeof(buf));

  return dtls_send_handshake_msg(ctx, peer, DTLS_HT_FINISHED,
				 buf, p - buf);
}

static int
dtls_send_client_hello(dtls_context_t *ctx, dtls_peer_t *peer,
                       uint8 cookie[], size_t cookie_length) {
  uint8 buf[DTLS_CH_LENGTH_MAX];
  uint8 *p = buf;
  uint8_t cipher_size;
  uint8_t extension_size;
  int psk;
  int ecdsa;
  dtls_handshake_parameters_t *handshake = peer->handshake_params;
  dtls_tick_t now;

  psk = is_psk_supported(ctx);
  ecdsa = is_ecdsa_supported(ctx, 1);

  cipher_size = 2 + ((ecdsa) ? 2 : 0) + ((psk) ? 2 : 0);
  extension_size = (ecdsa) ? 2 + 6 + 6 + 8 + 6: 0;

  if (cipher_size == 0) {
    dtls_crit("no cipher callbacks implemented\n");
  }

  dtls_int_to_uint16(p, DTLS_VERSION);
  p += sizeof(uint16);

  if (cookie_length > DTLS_COOKIE_LENGTH_MAX) {
    dtls_warn("the cookie is too long\n");
    return dtls_alert_fatal_create(DTLS_ALERT_HANDSHAKE_FAILURE);
  }

  if (cookie_length == 0) {
    /* Set client random: First 4 bytes are the client's Unix timestamp,
     * followed by 28 bytes of generate random data. */
    dtls_ticks(&now);
    dtls_int_to_uint32(handshake->tmp.random.client, now / CLOCK_SECOND);
    dtls_prng(handshake->tmp.random.client + sizeof(uint32),
         DTLS_RANDOM_LENGTH - sizeof(uint32));
  }
  /* we must use the same Client Random as for the previous request */
  memcpy(p, handshake->tmp.random.client, DTLS_RANDOM_LENGTH);
  p += DTLS_RANDOM_LENGTH;

  /* session id (length 0) */
  dtls_int_to_uint8(p, 0);
  p += sizeof(uint8);

  /* cookie */
  dtls_int_to_uint8(p, cookie_length);
  p += sizeof(uint8);
  if (cookie_length != 0) {
    memcpy(p, cookie, cookie_length);
    p += cookie_length;
  }

  /* add known cipher(s) */
  dtls_int_to_uint16(p, cipher_size - 2);
  p += sizeof(uint16);

  if (ecdsa) {
    dtls_int_to_uint16(p, TLS_ECDHE_ECDSA_WITH_AES_128_CCM_8);
    p += sizeof(uint16);
  }
  if (psk) {
    dtls_int_to_uint16(p, TLS_PSK_WITH_AES_128_CCM_8);
    p += sizeof(uint16);
  }

  /* compression method */
  dtls_int_to_uint8(p, 1);
  p += sizeof(uint8);

  dtls_int_to_uint8(p, TLS_COMPRESSION_NULL);
  p += sizeof(uint8);

  if (extension_size) {
    /* length of the extensions */
    dtls_int_to_uint16(p, extension_size - 2);
    p += sizeof(uint16);
  }

  if (ecdsa) {
    /* client certificate type extension */
    dtls_int_to_uint16(p, TLS_EXT_CLIENT_CERTIFICATE_TYPE);
    p += sizeof(uint16);

    /* length of this extension type */
    dtls_int_to_uint16(p, 2);
    p += sizeof(uint16);

    /* length of the list */
    dtls_int_to_uint8(p, 1);
    p += sizeof(uint8);

    dtls_int_to_uint8(p, TLS_CERT_TYPE_RAW_PUBLIC_KEY);
    p += sizeof(uint8);

    /* client certificate type extension */
    dtls_int_to_uint16(p, TLS_EXT_SERVER_CERTIFICATE_TYPE);
    p += sizeof(uint16);

    /* length of this extension type */
    dtls_int_to_uint16(p, 2);
    p += sizeof(uint16);

    /* length of the list */
    dtls_int_to_uint8(p, 1);
    p += sizeof(uint8);

    dtls_int_to_uint8(p, TLS_CERT_TYPE_RAW_PUBLIC_KEY);
    p += sizeof(uint8);

    /* elliptic_curves */
    dtls_int_to_uint16(p, TLS_EXT_ELLIPTIC_CURVES);
    p += sizeof(uint16);

    /* length of this extension type */
    dtls_int_to_uint16(p, 4);
    p += sizeof(uint16);

    /* length of the list */
    dtls_int_to_uint16(p, 2);
    p += sizeof(uint16);

    dtls_int_to_uint16(p, TLS_EXT_ELLIPTIC_CURVES_SECP256R1);
    p += sizeof(uint16);

    /* ec_point_formats */
    dtls_int_to_uint16(p, TLS_EXT_EC_POINT_FORMATS);
    p += sizeof(uint16);

    /* length of this extension type */
    dtls_int_to_uint16(p, 2);
    p += sizeof(uint16);

    /* number of supported formats */
    dtls_int_to_uint8(p, 1);
    p += sizeof(uint8);

    dtls_int_to_uint8(p, TLS_EXT_EC_POINT_FORMATS_UNCOMPRESSED);
    p += sizeof(uint8);
  }

  assert(p - buf <= sizeof(buf));

  if (cookie_length != 0)
    clear_hs_hash(peer);

  return dtls_send_handshake_msg_hash(ctx, peer, &peer->session,
				      DTLS_HT_CLIENT_HELLO,
				      buf, p - buf, cookie_length != 0);
}

static int
check_server_hello(dtls_context_t *ctx, 
		      dtls_peer_t *peer,
		      uint8 *data, size_t data_length)
{
  dtls_handshake_parameters_t *handshake = peer->handshake_params;

  /* This function is called when we expect a ServerHello (i.e. we
   * have sent a ClientHello).  We might instead receive a HelloVerify
   * request containing a cookie. If so, we must repeat the
   * ClientHello with the given Cookie.
   */
  if (data_length < DTLS_HS_LENGTH + DTLS_HS_LENGTH)
    return dtls_alert_fatal_create(DTLS_ALERT_DECODE_ERROR);

  update_hs_hash(peer, data, data_length);

  /* FIXME: check data_length before accessing fields */

  /* Get the server's random data and store selected cipher suite
   * and compression method (like dtls_update_parameters().
   * Then calculate master secret and wait for ServerHelloDone. When received,
   * send ClientKeyExchange (?) and ChangeCipherSpec + ClientFinished. */
    
  /* check server version */
  data += DTLS_HS_LENGTH;
  data_length -= DTLS_HS_LENGTH;
    
  if (dtls_uint16_to_int(data) != DTLS_VERSION) {
    dtls_alert("unknown DTLS version\n");
    return dtls_alert_fatal_create(DTLS_ALERT_PROTOCOL_VERSION);
  }

  data += sizeof(uint16);	      /* skip version field */
  data_length -= sizeof(uint16);

  /* store server random data */
  memcpy(handshake->tmp.random.server, data, DTLS_RANDOM_LENGTH);
  /* skip server random */
  data += DTLS_RANDOM_LENGTH;
  data_length -= DTLS_RANDOM_LENGTH;

  SKIP_VAR_FIELD(data, data_length, uint8); /* skip session id */
    
  /* Check cipher suite. As we offer all we have, it is sufficient
   * to check if the cipher suite selected by the server is in our
   * list of known cipher suites. Subsets are not supported. */
  handshake->cipher = dtls_uint16_to_int(data);
  if (!known_cipher(ctx, handshake->cipher, 1)) {
    dtls_alert("unsupported cipher 0x%02x 0x%02x\n",
	     data[0], data[1]);
    return dtls_alert_fatal_create(DTLS_ALERT_INSUFFICIENT_SECURITY);
  }
  data += sizeof(uint16);
  data_length -= sizeof(uint16);

  /* Check if NULL compression was selected. We do not know any other. */
  if (dtls_uint8_to_int(data) != TLS_COMPRESSION_NULL) {
    dtls_alert("unsupported compression method 0x%02x\n", data[0]);
    return dtls_alert_fatal_create(DTLS_ALERT_INSUFFICIENT_SECURITY);
  }
  data += sizeof(uint8);
  data_length -= sizeof(uint8);

  return dtls_check_tls_extension(peer, data, data_length, 0);

error:
  return dtls_alert_fatal_create(DTLS_ALERT_DECODE_ERROR);
}

static int
check_server_hello_verify_request(dtls_context_t *ctx,
				  dtls_peer_t *peer,
				  uint8 *data, size_t data_length)
{
  dtls_hello_verify_t *hv;
  int res;

  if (data_length < DTLS_HS_LENGTH + DTLS_HV_LENGTH)
    return dtls_alert_fatal_create(DTLS_ALERT_DECODE_ERROR);

  hv = (dtls_hello_verify_t *)(data + DTLS_HS_LENGTH);

  res = dtls_send_client_hello(ctx, peer, hv->cookie, hv->cookie_length);

  if (res < 0)
    dtls_warn("cannot send ClientHello\n");

  return res;
}

#ifdef DTLS_ECC
static int
check_server_certificate(dtls_context_t *ctx, 
			 dtls_peer_t *peer,
			 uint8 *data, size_t data_length)
{
  int err;
  dtls_handshake_parameters_t *config = peer->handshake_params;

  update_hs_hash(peer, data, data_length);

  assert(is_tls_ecdhe_ecdsa_with_aes_128_ccm_8(config->cipher));

  data += DTLS_HS_LENGTH;

  if (dtls_uint24_to_int(data) != 94) {
    dtls_alert("expect length of 94 bytes for server certificate message\n");
    return dtls_alert_fatal_create(DTLS_ALERT_DECODE_ERROR);
  }
  data += sizeof(uint24);

  if (dtls_uint24_to_int(data) != 91) {
    dtls_alert("expect length of 91 bytes for certificate\n");
    return dtls_alert_fatal_create(DTLS_ALERT_DECODE_ERROR);
  }
  data += sizeof(uint24);

  if (memcmp(data, cert_asn1_header, sizeof(cert_asn1_header))) {
    dtls_alert("got an unexpected Subject public key format\n");
    return dtls_alert_fatal_create(DTLS_ALERT_DECODE_ERROR);
  }
  data += sizeof(cert_asn1_header);

  memcpy(config->keyx.ecdsa.other_pub_x, data,
	 sizeof(config->keyx.ecdsa.other_pub_x));
  data += sizeof(config->keyx.ecdsa.other_pub_x);

  memcpy(config->keyx.ecdsa.other_pub_y, data,
	 sizeof(config->keyx.ecdsa.other_pub_y));
  data += sizeof(config->keyx.ecdsa.other_pub_y);

  err = CALL(ctx, verify_ecdsa_key, &peer->session,
	     config->keyx.ecdsa.other_pub_x,
	     config->keyx.ecdsa.other_pub_y,
	     sizeof(config->keyx.ecdsa.other_pub_x));
  if (err < 0) {
    dtls_warn("The certificate was not accepted\n");
    return err;
  }

  return 0;
}

static int
check_server_key_exchange_ecdsa(dtls_context_t *ctx,
				dtls_peer_t *peer,
				uint8 *data, size_t data_length)
{
  dtls_handshake_parameters_t *config = peer->handshake_params;
  int ret;
  unsigned char *result_r;
  unsigned char *result_s;
  unsigned char *key_params;

  update_hs_hash(peer, data, data_length);

  assert(is_tls_ecdhe_ecdsa_with_aes_128_ccm_8(config->cipher));

  data += DTLS_HS_LENGTH;

  if (data_length < DTLS_HS_LENGTH + DTLS_SKEXEC_LENGTH) {
    dtls_alert("the packet length does not match the expected\n");
    return dtls_alert_fatal_create(DTLS_ALERT_DECODE_ERROR);
  }
  key_params = data;

  if (dtls_uint8_to_int(data) != TLS_EC_CURVE_TYPE_NAMED_CURVE) {
    dtls_alert("Only named curves supported\n");
    return dtls_alert_fatal_create(DTLS_ALERT_HANDSHAKE_FAILURE);
  }
  data += sizeof(uint8);
  data_length -= sizeof(uint8);

  if (dtls_uint16_to_int(data) != TLS_EXT_ELLIPTIC_CURVES_SECP256R1) {
    dtls_alert("secp256r1 supported\n");
    return dtls_alert_fatal_create(DTLS_ALERT_HANDSHAKE_FAILURE);
  }
  data += sizeof(uint16);
  data_length -= sizeof(uint16);

  if (dtls_uint8_to_int(data) != 1 + 2 * DTLS_EC_KEY_SIZE) {
    dtls_alert("expected 65 bytes long public point\n");
    return dtls_alert_fatal_create(DTLS_ALERT_HANDSHAKE_FAILURE);
  }
  data += sizeof(uint8);
  data_length -= sizeof(uint8);

  if (dtls_uint8_to_int(data) != 4) {
    dtls_alert("expected uncompressed public point\n");
    return dtls_alert_fatal_create(DTLS_ALERT_DECODE_ERROR);
  }
  data += sizeof(uint8);
  data_length -= sizeof(uint8);

  memcpy(config->keyx.ecdsa.other_eph_pub_x, data, sizeof(config->keyx.ecdsa.other_eph_pub_y));
  data += sizeof(config->keyx.ecdsa.other_eph_pub_y);
  data_length -= sizeof(config->keyx.ecdsa.other_eph_pub_y);

  memcpy(config->keyx.ecdsa.other_eph_pub_y, data, sizeof(config->keyx.ecdsa.other_eph_pub_y));
  data += sizeof(config->keyx.ecdsa.other_eph_pub_y);
  data_length -= sizeof(config->keyx.ecdsa.other_eph_pub_y);

  ret = dtls_check_ecdsa_signature_elem(data, data_length, &result_r, &result_s);
  if (ret < 0) {
    return ret;
  }
  data += ret;
  data_length -= ret;

  ret = dtls_ecdsa_verify_sig(config->keyx.ecdsa.other_pub_x, config->keyx.ecdsa.other_pub_y,
			    sizeof(config->keyx.ecdsa.other_pub_x),
			    config->tmp.random.client, DTLS_RANDOM_LENGTH,
			    config->tmp.random.server, DTLS_RANDOM_LENGTH,
			    key_params,
			    1 + 2 + 1 + 1 + (2 * DTLS_EC_KEY_SIZE),
			    result_r, result_s);

  if (ret < 0) {
    dtls_alert("wrong signature\n");
    return dtls_alert_fatal_create(DTLS_ALERT_HANDSHAKE_FAILURE);
  }
  return 0;
}
#endif /* DTLS_ECC */

#ifdef DTLS_PSK
static int
check_server_key_exchange_psk(dtls_context_t *ctx,
			      dtls_peer_t *peer,
			      uint8 *data, size_t data_length)
{
  dtls_handshake_parameters_t *config = peer->handshake_params;
  uint16_t len;

  update_hs_hash(peer, data, data_length);

  assert(is_tls_psk_with_aes_128_ccm_8(config->cipher));

  data += DTLS_HS_LENGTH;

  if (data_length < DTLS_HS_LENGTH + DTLS_SKEXECPSK_LENGTH_MIN) {
    dtls_alert("the packet length does not match the expected\n");
    return dtls_alert_fatal_create(DTLS_ALERT_DECODE_ERROR);
  }

  len = dtls_uint16_to_int(data);
  data += sizeof(uint16);

  if (len != data_length - DTLS_HS_LENGTH - sizeof(uint16)) {
    dtls_warn("the length of the server identity hint is worng\n");
    return dtls_alert_fatal_create(DTLS_ALERT_DECODE_ERROR);
  }

  if (len > DTLS_PSK_MAX_CLIENT_IDENTITY_LEN) {
    dtls_warn("please use a smaller server identity hint\n");
    return dtls_alert_fatal_create(DTLS_ALERT_INTERNAL_ERROR);
  }

  config->keyx.psk.id_length = len;
  memcpy(config->keyx.psk.identity, data, len);
  return 0;
}
#endif /* DTLS_PSK */

static int
check_certificate_request(dtls_context_t *ctx, 
			  dtls_peer_t *peer,
			  uint8 *data, size_t data_length)
{
  unsigned int i;
  int auth_alg;
  int sig_alg;
  int hash_alg;

  update_hs_hash(peer, data, data_length);

  assert(is_tls_ecdhe_ecdsa_with_aes_128_ccm_8(peer->handshake_params->cipher));

  data += DTLS_HS_LENGTH;

  if (data_length < DTLS_HS_LENGTH + 5) {
    dtls_alert("the packet length does not match the expected\n");
    return dtls_alert_fatal_create(DTLS_ALERT_DECODE_ERROR);
  }

  i = dtls_uint8_to_int(data);
  data += sizeof(uint8);
  if (i + 1 > data_length) {
    dtls_alert("the cerfificate types are too long\n");
    return dtls_alert_fatal_create(DTLS_ALERT_DECODE_ERROR);
  }

  auth_alg = 0;
  for (; i > 0 ; i -= sizeof(uint8)) {
    if (dtls_uint8_to_int(data) == TLS_CLIENT_CERTIFICATE_TYPE_ECDSA_SIGN
	&& auth_alg == 0)
      auth_alg = dtls_uint8_to_int(data);
    data += sizeof(uint8);
  }

  if (auth_alg != TLS_CLIENT_CERTIFICATE_TYPE_ECDSA_SIGN) {
    dtls_alert("the request authentication algorithm is not supproted\n");
    return dtls_alert_fatal_create(DTLS_ALERT_HANDSHAKE_FAILURE);
  }

  i = dtls_uint16_to_int(data);
  data += sizeof(uint16);
  if (i + 1 > data_length) {
    dtls_alert("the signature and hash algorithm list is too long\n");
    return dtls_alert_fatal_create(DTLS_ALERT_DECODE_ERROR);
  }

  hash_alg = 0;
  sig_alg = 0;
  for (; i > 0 ; i -= sizeof(uint16)) {
    int current_hash_alg;
    int current_sig_alg;

    current_hash_alg = dtls_uint8_to_int(data);
    data += sizeof(uint8);
    current_sig_alg = dtls_uint8_to_int(data);
    data += sizeof(uint8);

    if (current_hash_alg == TLS_EXT_SIG_HASH_ALGO_SHA256 && hash_alg == 0 && 
        current_sig_alg == TLS_EXT_SIG_HASH_ALGO_ECDSA && sig_alg == 0) {
      hash_alg = current_hash_alg;
      sig_alg = current_sig_alg;
    }
  }

  if (hash_alg != TLS_EXT_SIG_HASH_ALGO_SHA256 ||
      sig_alg != TLS_EXT_SIG_HASH_ALGO_ECDSA) {
    dtls_alert("no supported hash and signature algorithem\n");
    return dtls_alert_fatal_create(DTLS_ALERT_HANDSHAKE_FAILURE);
  }

  /* common names are ignored */

  peer->handshake_params->do_client_auth = 1;
  return 0;
}

static int
check_server_hellodone(dtls_context_t *ctx, 
		      dtls_peer_t *peer,
		      uint8 *data, size_t data_length)
{
  int res;
#ifdef DTLS_ECC
  const dtls_ecdsa_key_t *ecdsa_key;
#endif /* DTLS_ECC */

  dtls_handshake_parameters_t *handshake = peer->handshake_params;

  /* calculate master key, send CCS */

  update_hs_hash(peer, data, data_length);

#ifdef DTLS_ECC
  if (handshake->do_client_auth) {

    res = CALL(ctx, get_ecdsa_key, &peer->session, &ecdsa_key);
    if (res < 0) {
      dtls_crit("no ecdsa certificate to send in certificate\n");
      return res;
    }

    res = dtls_send_certificate_ecdsa(ctx, peer, ecdsa_key);

    if (res < 0) {
      dtls_debug("dtls_server_hello: cannot prepare Certificate record\n");
      return res;
    }
  }
#endif /* DTLS_ECC */

  /* send ClientKeyExchange */
  res = dtls_send_client_key_exchange(ctx, peer);

  if (res < 0) {
    dtls_debug("cannot send KeyExchange message\n");
    return res;
  }

#ifdef DTLS_ECC
  if (handshake->do_client_auth) {

    res = dtls_send_certificate_verify_ecdh(ctx, peer, ecdsa_key);

    if (res < 0) {
      dtls_debug("dtls_server_hello: cannot prepare Certificate record\n");
      return res;
    }
  }
#endif /* DTLS_ECC */

  res = calculate_key_block(ctx, handshake, peer,
			    &peer->session, peer->role);
  if (res < 0) {
    return res;
  }

  res = dtls_send_ccs(ctx, peer);
  if (res < 0) {
    dtls_debug("cannot send CCS message\n");
    return res;
  }

  /* and switch cipher suite */
  dtls_security_params_switch(peer);

  /* Client Finished */
  return dtls_send_finished(ctx, peer, PRF_LABEL(client), PRF_LABEL_SIZE(client));
}

static int
decrypt_verify(dtls_peer_t *peer, uint8 *packet, size_t length,
	       uint8 **cleartext)
{
  dtls_record_header_t *header = DTLS_RECORD_HEADER(packet);
  dtls_security_parameters_t *security = dtls_security_params_epoch(peer, dtls_get_epoch(header));
  int clen;
  
  *cleartext = (uint8 *)packet + sizeof(dtls_record_header_t);
  clen = length - sizeof(dtls_record_header_t);

  if (!security) {
    dtls_alert("No security context for epoch: %i\n", dtls_get_epoch(header));
    return -1;
  }

  if (security->cipher == TLS_NULL_WITH_NULL_NULL) {
    /* no cipher suite selected */
    return clen;
  } else { /* TLS_PSK_WITH_AES_128_CCM_8 or TLS_ECDHE_ECDSA_WITH_AES_128_CCM_8 */
    /** 
     * length of additional_data for the AEAD cipher which consists of
     * seq_num(2+6) + type(1) + version(2) + length(2)
     */
#define A_DATA_LEN 13
    unsigned char nonce[DTLS_CCM_BLOCKSIZE];
    unsigned char A_DATA[A_DATA_LEN];

    if (clen < 16)		/* need at least IV and MAC */
      return -1;

    memset(nonce, 0, DTLS_CCM_BLOCKSIZE);
    memcpy(nonce, dtls_kb_remote_iv(security, peer->role),
	   dtls_kb_iv_size(security, peer->role));

    /* read epoch and seq_num from message */
    memcpy(nonce + dtls_kb_iv_size(security, peer->role), *cleartext, 8);
    *cleartext += 8;
    clen -= 8;

    dtls_debug_dump("nonce", nonce, DTLS_CCM_BLOCKSIZE);
    dtls_debug_dump("key", dtls_kb_remote_write_key(security, peer->role),
		    dtls_kb_key_size(security, peer->role));
    dtls_debug_dump("ciphertext", *cleartext, clen);

    /* re-use N to create additional data according to RFC 5246, Section 6.2.3.3:
     * 
     * additional_data = seq_num + TLSCompressed.type +
     *                   TLSCompressed.version + TLSCompressed.length;
     */
    memcpy(A_DATA, &DTLS_RECORD_HEADER(packet)->epoch, 8); /* epoch and seq_num */
    memcpy(A_DATA + 8,  &DTLS_RECORD_HEADER(packet)->content_type, 3); /* type and version */
    dtls_int_to_uint16(A_DATA + 11, clen - 8); /* length without nonce_explicit */

    clen = dtls_decrypt(*cleartext, clen, *cleartext, nonce,
		       dtls_kb_remote_write_key(security, peer->role),
		       dtls_kb_key_size(security, peer->role),
		       A_DATA, A_DATA_LEN);
    if (clen < 0)
      dtls_warn("decryption failed\n");
    else {
#ifndef NDEBUG
      printf("decrypt_verify(): found %i bytes cleartext\n", clen);
#endif
      dtls_security_params_free_other(peer);
      dtls_debug_dump("cleartext", *cleartext, clen);
    }
  }
  return clen;
}

static int
dtls_send_hello_request(dtls_context_t *ctx, dtls_peer_t *peer)
{
  return dtls_send_handshake_msg_hash(ctx, peer, &peer->session,
				      DTLS_HT_HELLO_REQUEST,
				      NULL, 0, 0);
}

int
dtls_renegotiate(dtls_context_t *ctx, const session_t *dst)
{
  dtls_peer_t *peer = NULL;
  int err;

  peer = dtls_get_peer(ctx, dst);

  if (!peer) {
    return -1;
  }
  if (peer->state != DTLS_STATE_CONNECTED)
    return -1;

  peer->handshake_params = dtls_handshake_new();
  if (!peer->handshake_params)
    return -1;

  peer->handshake_params->hs_state.mseq_r = 0;
  peer->handshake_params->hs_state.mseq_s = 0;

  if (peer->role == DTLS_CLIENT) {
    /* send ClientHello with empty Cookie */
    err = dtls_send_client_hello(ctx, peer, NULL, 0);
    if (err < 0)
      dtls_warn("cannot send ClientHello\n");
    else
      peer->state = DTLS_STATE_CLIENTHELLO;
    return err;
  } else if (peer->role == DTLS_SERVER) {
    return dtls_send_hello_request(ctx, peer);
  }

  return -1;
}

static int
handle_handshake_msg(dtls_context_t *ctx, dtls_peer_t *peer, session_t *session,
		 const dtls_peer_type role, const dtls_state_t state,
		 uint8 *data, size_t data_length) {

  int err = 0;

  /* This will clear the retransmission buffer if we get an expected
   * handshake message. We have to make sure that no handshake message
   * should get expected when we still should retransmit something, when
   * we do everything accordingly to the DTLS 1.2 standard this should
   * not be a problem. */
  if (peer) {
    dtls_stop_retransmission(ctx, peer);
  }

  /* The following switch construct handles the given message with
   * respect to the current internal state for this peer. In case of
   * error, it is left with return 0. */

  dtls_debug("handle handshake packet of type: %s (%i)\n",
	     dtls_handshake_type_to_name(data[0]), data[0]);
  switch (data[0]) {

  /************************************************************************
   * Client states
   ************************************************************************/
  case DTLS_HT_HELLO_VERIFY_REQUEST:

    if (state != DTLS_STATE_CLIENTHELLO) {
      return dtls_alert_fatal_create(DTLS_ALERT_UNEXPECTED_MESSAGE);
    }

    err = check_server_hello_verify_request(ctx, peer, data, data_length);
    if (err < 0) {
      dtls_warn("error in check_server_hello_verify_request err: %i\n", err);
      return err;
    }

    break;
  case DTLS_HT_SERVER_HELLO:

    if (state != DTLS_STATE_CLIENTHELLO) {
      return dtls_alert_fatal_create(DTLS_ALERT_UNEXPECTED_MESSAGE);
    }

    err = check_server_hello(ctx, peer, data, data_length);
    if (err < 0) {
      dtls_warn("error in check_server_hello err: %i\n", err);
      return err;
    }
    if (is_tls_ecdhe_ecdsa_with_aes_128_ccm_8(peer->handshake_params->cipher))
      peer->state = DTLS_STATE_WAIT_SERVERCERTIFICATE;
    else
      peer->state = DTLS_STATE_WAIT_SERVERHELLODONE;
    /* update_hs_hash(peer, data, data_length); */

    break;

#ifdef DTLS_ECC
  case DTLS_HT_CERTIFICATE:

    if ((role == DTLS_CLIENT && state != DTLS_STATE_WAIT_SERVERCERTIFICATE) ||
        (role == DTLS_SERVER && state != DTLS_STATE_WAIT_CLIENTCERTIFICATE)) {
      return dtls_alert_fatal_create(DTLS_ALERT_UNEXPECTED_MESSAGE);
    }
    err = check_server_certificate(ctx, peer, data, data_length);
    if (err < 0) {
      dtls_warn("error in check_server_certificate err: %i\n", err);
      return err;
    }
    if (role == DTLS_CLIENT) {
      peer->state = DTLS_STATE_WAIT_SERVERKEYEXCHANGE;
    } else if (role == DTLS_SERVER){
      peer->state = DTLS_STATE_WAIT_CLIENTKEYEXCHANGE;
    }
    /* update_hs_hash(peer, data, data_length); */

    break;
#endif /* DTLS_ECC */

  case DTLS_HT_SERVER_KEY_EXCHANGE:

#ifdef DTLS_ECC
    if (is_tls_ecdhe_ecdsa_with_aes_128_ccm_8(peer->handshake_params->cipher)) {
      if (state != DTLS_STATE_WAIT_SERVERKEYEXCHANGE) {
        return dtls_alert_fatal_create(DTLS_ALERT_UNEXPECTED_MESSAGE);
      }
      err = check_server_key_exchange_ecdsa(ctx, peer, data, data_length);
    }
#endif /* DTLS_ECC */
#ifdef DTLS_PSK
    if (is_tls_psk_with_aes_128_ccm_8(peer->handshake_params->cipher)) {
      if (state != DTLS_STATE_WAIT_SERVERHELLODONE) {
        return dtls_alert_fatal_create(DTLS_ALERT_UNEXPECTED_MESSAGE);
      }
      err = check_server_key_exchange_psk(ctx, peer, data, data_length);
    }
#endif /* DTLS_PSK */

    if (err < 0) {
      dtls_warn("error in check_server_key_exchange err: %i\n", err);
      return err;
    }
    peer->state = DTLS_STATE_WAIT_SERVERHELLODONE;
    /* update_hs_hash(peer, data, data_length); */

    break;

  case DTLS_HT_SERVER_HELLO_DONE:

    if (state != DTLS_STATE_WAIT_SERVERHELLODONE) {
      return dtls_alert_fatal_create(DTLS_ALERT_UNEXPECTED_MESSAGE);
    }

    err = check_server_hellodone(ctx, peer, data, data_length);
    if (err < 0) {
      dtls_warn("error in check_server_hellodone err: %i\n", err);
      return err;
    }
    peer->state = DTLS_STATE_WAIT_CHANGECIPHERSPEC;
    /* update_hs_hash(peer, data, data_length); */

    break;

  case DTLS_HT_CERTIFICATE_REQUEST:

    if (state != DTLS_STATE_WAIT_SERVERHELLODONE) {
      return dtls_alert_fatal_create(DTLS_ALERT_UNEXPECTED_MESSAGE);
    }

    err = check_certificate_request(ctx, peer, data, data_length);
    if (err < 0) {
      dtls_warn("error in check_certificate_request err: %i\n", err);
      return err;
    }

    break;

  case DTLS_HT_FINISHED:
    /* expect a Finished message from server */

    if (state != DTLS_STATE_WAIT_FINISHED) {
      return dtls_alert_fatal_create(DTLS_ALERT_UNEXPECTED_MESSAGE);
    }

    err = check_finished(ctx, peer, data, data_length);
    if (err < 0) {
      dtls_warn("error in check_finished err: %i\n", err);
      return err;
    }
    if (role == DTLS_SERVER) {
      /* send ServerFinished */
      update_hs_hash(peer, data, data_length);

      /* send change cipher spec message and switch to new configuration */
      err = dtls_send_ccs(ctx, peer);
      if (err < 0) {
        dtls_warn("cannot send CCS message\n");
        return err;
      }

      dtls_security_params_switch(peer);

      err = dtls_send_finished(ctx, peer, PRF_LABEL(server), PRF_LABEL_SIZE(server));
      if (err < 0) {
        dtls_warn("sending server Finished failed\n");
        return err;
      }
    }
    dtls_handshake_free(peer->handshake_params);
    peer->handshake_params = NULL;
    dtls_debug("Handshake complete\n");
    peer->state = DTLS_STATE_CONNECTED;

    /* return here to not increase the message receive counter */
    return err;

  /************************************************************************
   * Server states
   ************************************************************************/

  case DTLS_HT_CLIENT_KEY_EXCHANGE:
    /* handle ClientHello, update msg and msglen and goto next if not finished */

    if (state != DTLS_STATE_WAIT_CLIENTKEYEXCHANGE) {
      return dtls_alert_fatal_create(DTLS_ALERT_UNEXPECTED_MESSAGE);
    }

    err = check_client_keyexchange(ctx, peer->handshake_params, data, data_length);
    if (err < 0) {
      dtls_warn("error in check_client_keyexchange err: %i\n", err);
      return err;
    }
    update_hs_hash(peer, data, data_length);

    if (is_tls_ecdhe_ecdsa_with_aes_128_ccm_8(peer->handshake_params->cipher) &&
	is_ecdsa_client_auth_supported(ctx))
      peer->state = DTLS_STATE_WAIT_CERTIFICATEVERIFY;
    else
      peer->state = DTLS_STATE_WAIT_CHANGECIPHERSPEC;
    break;

#ifdef DTLS_ECC
  case DTLS_HT_CERTIFICATE_VERIFY:

    if (state != DTLS_STATE_WAIT_CERTIFICATEVERIFY) {
      return dtls_alert_fatal_create(DTLS_ALERT_UNEXPECTED_MESSAGE);
    }

    err = check_client_certificate_verify(ctx, peer, data, data_length);
    if (err < 0) {
      dtls_warn("error in check_client_certificate_verify err: %i\n", err);
      return err;
    }

    update_hs_hash(peer, data, data_length);
    peer->state = DTLS_STATE_WAIT_CHANGECIPHERSPEC;
    break;
#endif /* DTLS_ECC */

  case DTLS_HT_CLIENT_HELLO:

    if ((peer && state != DTLS_STATE_CONNECTED) ||
	(!peer && state != DTLS_STATE_WAIT_CLIENTHELLO)) {
      return dtls_alert_fatal_create(DTLS_ALERT_UNEXPECTED_MESSAGE);
    }

    /* When no DTLS state exists for this peer, we only allow a
       Client Hello message with

       a) a valid cookie, or
       b) no cookie.

       Anything else will be rejected. Fragementation is not allowed
       here as it would require peer state as well.
    */
    err = dtls_verify_peer(ctx, peer, session, data, data_length);
    if (err < 0) {
      dtls_warn("error in dtls_verify_peer err: %i\n", err);
      return err;
    }

    if (err > 0) {
      dtls_debug("server hello verify was sent\n");
      break;
    }

    /* At this point, we have a good relationship with this peer. This
     * state is left for re-negotiation of key material. */
    if (!peer) {
      dtls_security_parameters_t *security;

      /* msg contains a Client Hello with a valid cookie, so we can
       * safely create the server state machine and continue with
       * the handshake. */
      peer = dtls_new_peer(session);
      if (!peer) {
        dtls_alert("cannot create peer\n");
        return dtls_alert_fatal_create(DTLS_ALERT_INTERNAL_ERROR);
      }
      peer->role = DTLS_SERVER;

      /* Initialize record sequence number to 1 for new peers. The first
       * record with sequence number 0 is a stateless Hello Verify Request.
       */
      security = dtls_security_params(peer);
      security->rseq = 1;
      dtls_add_peer(ctx, peer);
    }
    if (peer && !peer->handshake_params) {
      dtls_handshake_header_t *hs_header = DTLS_HANDSHAKE_HEADER(data);

      peer->handshake_params = dtls_handshake_new();
      if (!peer->handshake_params)
        return dtls_alert_fatal_create(DTLS_ALERT_INTERNAL_ERROR);

      LIST_STRUCT_INIT(peer->handshake_params, reorder_queue);
      peer->handshake_params->hs_state.mseq_r = dtls_uint16_to_int(hs_header->message_seq);
      peer->handshake_params->hs_state.mseq_s = 1;
    }

    clear_hs_hash(peer);

    /* First negotiation step: check for PSK
     *
     * Note that we already have checked that msg is a Handshake
     * message containing a ClientHello. dtls_get_cipher() therefore
     * does not check again.
     */
    err = dtls_update_parameters(ctx, peer, data, data_length);
    if (err < 0) {
      dtls_warn("error updating security parameters\n");
      return err;
    }

    /* update finish MAC */
    update_hs_hash(peer, data, data_length);

    err = dtls_send_server_hello_msgs(ctx, peer);
    if (err < 0) {
      return err;
    }
    if (is_tls_ecdhe_ecdsa_with_aes_128_ccm_8(peer->handshake_params->cipher) &&
	is_ecdsa_client_auth_supported(ctx))
      peer->state = DTLS_STATE_WAIT_CLIENTCERTIFICATE;
    else
      peer->state = DTLS_STATE_WAIT_CLIENTKEYEXCHANGE;

    /* after sending the ServerHelloDone, we expect the
     * ClientKeyExchange (possibly containing the PSK id),
     * followed by a ChangeCipherSpec and an encrypted Finished.
     */

    break;

  case DTLS_HT_HELLO_REQUEST:

    if (state != DTLS_STATE_CONNECTED) {
      /* we should just ignore such packets when in handshake */
      return 0;
    }

    if (peer && !peer->handshake_params) {
      peer->handshake_params = dtls_handshake_new();
      if (!peer->handshake_params)
        return dtls_alert_fatal_create(DTLS_ALERT_INTERNAL_ERROR);

      LIST_STRUCT_INIT(peer->handshake_params, reorder_queue);
      peer->handshake_params->hs_state.mseq_r = 0;
      peer->handshake_params->hs_state.mseq_s = 0;
    }

    /* send ClientHello with empty Cookie */
    err = dtls_send_client_hello(ctx, peer, NULL, 0);
    if (err < 0) {
      dtls_warn("cannot send ClientHello\n");
      return err;
    }
    peer->state = DTLS_STATE_CLIENTHELLO;
    break;

  default:
    dtls_crit("unhandled message %d\n", data[0]);
    return dtls_alert_fatal_create(DTLS_ALERT_UNEXPECTED_MESSAGE);
  }

  if (peer && peer->handshake_params && err >= 0) {
    peer->handshake_params->hs_state.mseq_r++;
  }

  return err;
}
      
static int
handle_handshake(dtls_context_t *ctx, dtls_peer_t *peer, session_t *session,
		 const dtls_peer_type role, const dtls_state_t state,
		 uint8 *data, size_t data_length)
{
  dtls_handshake_header_t *hs_header;
  int res;

  if (data_length < DTLS_HS_LENGTH) {
    dtls_warn("handshake message too short\n");
    return dtls_alert_fatal_create(DTLS_ALERT_DECODE_ERROR);
  }
  hs_header = DTLS_HANDSHAKE_HEADER(data);

  dtls_debug("received handshake packet of type: %s (%i)\n",
	     dtls_handshake_type_to_name(hs_header->msg_type), hs_header->msg_type);

  if (!peer || !peer->handshake_params) {
    /* This is the initial ClientHello */
    if (hs_header->msg_type != DTLS_HT_CLIENT_HELLO && !peer) {
      dtls_warn("If there is no peer only ClientHello is allowed\n");
      return dtls_alert_fatal_create(DTLS_ALERT_HANDSHAKE_FAILURE);
    }

    /* This is a ClientHello or Hello Request send when doing TLS renegotiation */
    if (hs_header->msg_type == DTLS_HT_CLIENT_HELLO ||
	hs_header->msg_type == DTLS_HT_HELLO_REQUEST) {
      return handle_handshake_msg(ctx, peer, session, role, state, data,
				  data_length);
    } else {
      dtls_warn("ignore unexpected handshake message\n");
      return 0;
    }
  }

  if (dtls_uint16_to_int(hs_header->message_seq) < peer->handshake_params->hs_state.mseq_r) {
    dtls_warn("The message sequence number is too small, expected %i, got: %i\n",
	      peer->handshake_params->hs_state.mseq_r, dtls_uint16_to_int(hs_header->message_seq));
    return 0;
  } else if (dtls_uint16_to_int(hs_header->message_seq) > peer->handshake_params->hs_state.mseq_r) {
    /* A packet in between is missing, buffer this packet. */
    netq_t *n;

    /* TODO: only add packet that are not too new. */
    if (data_length > DTLS_MAX_BUF) {
      dtls_warn("the packet is too big to buffer for reoder\n");
      return 0;
    }

    netq_t *node = netq_head(peer->handshake_params->reorder_queue);
    while (node) {
      dtls_handshake_header_t *node_header = DTLS_HANDSHAKE_HEADER(node->data);
      if (dtls_uint16_to_int(node_header->message_seq) == dtls_uint16_to_int(hs_header->message_seq)) {
        dtls_warn("a packet with this sequence number is already stored\n");
        return 0;
      }
      node = netq_next(node);
    }

    n = netq_node_new(data_length);
    if (!n) {
      dtls_warn("no space in reoder buffer\n");
      return 0;
    }

    n->peer = peer;
    n->length = data_length;
    memcpy(n->data, data, data_length);

    if (!netq_insert_node(peer->handshake_params->reorder_queue, n)) {
      dtls_warn("cannot add packet to reoder buffer\n");
      netq_node_free(n);
    }
    dtls_info("Added packet for reordering\n");
    return 0;
  } else if (dtls_uint16_to_int(hs_header->message_seq) == peer->handshake_params->hs_state.mseq_r) {
    /* Found the expected packet, use this and all the buffered packet */
    int next = 1;

    res = handle_handshake_msg(ctx, peer, session, role, state, data, data_length);
    if (res < 0)
      return res;

    /* We do not know in which order the packet are in the list just search the list for every packet. */
    while (next && peer->handshake_params) {
      next = 0;
      netq_t *node = netq_head(peer->handshake_params->reorder_queue);
      while (node) {
        dtls_handshake_header_t *node_header = DTLS_HANDSHAKE_HEADER(node->data);

        if (dtls_uint16_to_int(node_header->message_seq) == peer->handshake_params->hs_state.mseq_r) {
          netq_remove(peer->handshake_params->reorder_queue, node);
          next = 1;
          res = handle_handshake_msg(ctx, peer, session, role, peer->state, node->data, node->length);
          if (res < 0) {
            return res;
          }

          break;
        } else {
          node = netq_next(node);
        }
      }
    }
    return res;
  }
  assert(0);
  return 0;
}

static int
handle_ccs(dtls_context_t *ctx, dtls_peer_t *peer, 
	   uint8 *record_header, uint8 *data, size_t data_length)
{
  int err;
  dtls_handshake_parameters_t *handshake = peer->handshake_params;

  /* A CCS message is handled after a KeyExchange message was
   * received from the client. When security parameters have been
   * updated successfully and a ChangeCipherSpec message was sent
   * by ourself, the security context is switched and the record
   * sequence number is reset. */
  
  if (!peer || peer->state != DTLS_STATE_WAIT_CHANGECIPHERSPEC) {
    dtls_warn("expected ChangeCipherSpec during handshake\n");
    return 0;
  }

  if (data_length < 1 || data[0] != 1)
    return dtls_alert_fatal_create(DTLS_ALERT_DECODE_ERROR);

  /* Just change the cipher when we are on the same epoch */
  if (peer->role == DTLS_SERVER) {
    err = calculate_key_block(ctx, handshake, peer,
			      &peer->session, peer->role);
    if (err < 0) {
      return err;
    }
  }
  
  peer->state = DTLS_STATE_WAIT_FINISHED;

  return 0;
}  

/** 
 * Handles incoming Alert messages. This function returns \c 1 if the
 * connection should be closed and the peer is to be invalidated.
 */
static int
handle_alert(dtls_context_t *ctx, dtls_peer_t *peer, 
	     uint8 *record_header, uint8 *data, size_t data_length) {
  int free_peer = 0;		/* indicates whether to free peer */

  if (data_length < 2)
    return dtls_alert_fatal_create(DTLS_ALERT_DECODE_ERROR);

  dtls_info("** Alert: level %d, description %d\n", data[0], data[1]);

  if (!peer) {
    dtls_warn("got an alert for an unknown peer, we probably already removed it, ignore it\n");
    return 0;
  }

  /* The peer object is invalidated for FATAL alerts and close
   * notifies. This is done in two steps.: First, remove the object
   * from our list of peers. After that, the event handler callback is
   * invoked with the still existing peer object. Finally, the storage
   * used by peer is released.
   */
  if (data[0] == DTLS_ALERT_LEVEL_FATAL || data[1] == DTLS_ALERT_CLOSE_NOTIFY) {
    dtls_alert("%d invalidate peer\n", data[1]);
    
#ifndef WITH_CONTIKI
    HASH_DEL_PEER(ctx->peers, peer);
#else /* WITH_CONTIKI */
    list_remove(ctx->peers, peer);

#ifndef NDEBUG
    PRINTF("removed peer [");
    PRINT6ADDR(&peer->session.addr);
    PRINTF("]:%d\n", uip_ntohs(peer->session.port));
#endif
#endif /* WITH_CONTIKI */

    free_peer = 1;

  }

  (void)CALL(ctx, event, &peer->session, 
	     (dtls_alert_level_t)data[0], (unsigned short)data[1]);
  switch (data[1]) {
  case DTLS_ALERT_CLOSE_NOTIFY:
    /* If state is DTLS_STATE_CLOSING, we have already sent a
     * close_notify so, do not send that again. */
    if (peer->state != DTLS_STATE_CLOSING) {
      peer->state = DTLS_STATE_CLOSING;
      dtls_send_alert(ctx, peer, DTLS_ALERT_LEVEL_FATAL, DTLS_ALERT_CLOSE_NOTIFY);
    } else
      peer->state = DTLS_STATE_CLOSED;
    break;
  default:
    ;
  }
  
  if (free_peer) {
    dtls_stop_retransmission(ctx, peer);
    dtls_destroy_peer(ctx, peer, 0);
  }

  return free_peer;
}

static int dtls_alert_send_from_err(dtls_context_t *ctx, dtls_peer_t *peer,
				    session_t *session, int err)
{
  int level;
  int desc;

  if (err < -(1 << 8) && err > -(3 << 8)) {
    level = ((-err) & 0xff00) >> 8;
    desc = (-err) & 0xff;
    if (!peer) {
      peer = dtls_get_peer(ctx, session);
    }
    if (peer) {
      peer->state = DTLS_STATE_CLOSING;
      return dtls_send_alert(ctx, peer, level, desc);
    }
  } else if (err == -1) {
    if (!peer) {
      peer = dtls_get_peer(ctx, session);
    }
    if (peer) {
      peer->state = DTLS_STATE_CLOSING;
      return dtls_send_alert(ctx, peer, DTLS_ALERT_LEVEL_FATAL, DTLS_ALERT_INTERNAL_ERROR);
    }
  }
  return -1;
}

/** 
 * Handles incoming data as DTLS message from given peer.
 */
int
dtls_handle_message(dtls_context_t *ctx, 
		    session_t *session,
		    uint8 *msg, int msglen) {
  dtls_peer_t *peer = NULL;
  unsigned int rlen;		/* record length */
  uint8 *data; 			/* (decrypted) payload */
  int data_length;		/* length of decrypted payload 
				   (without MAC and padding) */
  int err;

  /* check if we have DTLS state for addr/port/ifindex */
  peer = dtls_get_peer(ctx, session);

  if (!peer) {
    dtls_debug("dtls_handle_message: PEER NOT FOUND\n");
    dtls_dsrv_log_addr(DTLS_LOG_DEBUG, "peer addr", session);
  } else {
    dtls_debug("dtls_handle_message: FOUND PEER\n");
  }

  while ((rlen = is_record(msg,msglen))) {
    dtls_peer_type role;
    dtls_state_t state;

    dtls_debug("got packet %d (%d bytes)\n", msg[0], rlen);
    if (peer) {
      data_length = decrypt_verify(peer, msg, rlen, &data);
      if (data_length < 0) {
	int err =  dtls_alert_fatal_create(DTLS_ALERT_DECRYPT_ERROR);
        dtls_info("decrypt_verify() failed\n");
	if (peer->state < DTLS_STATE_CONNECTED) {
	  dtls_alert_send_from_err(ctx, peer, &peer->session, err);
	  peer->state = DTLS_STATE_CLOSED;
	  /* dtls_stop_retransmission(ctx, peer); */
	  dtls_destroy_peer(ctx, peer, 1);
	}
        return err;
      }
      role = peer->role;
      state = peer->state;
    } else {
      /* is_record() ensures that msg contains at least a record header */
      data = msg + DTLS_RH_LENGTH;
      data_length = rlen - DTLS_RH_LENGTH;
      state = DTLS_STATE_WAIT_CLIENTHELLO;
      role = DTLS_SERVER;
    }

    dtls_debug_hexdump("receive header", msg, sizeof(dtls_record_header_t));
    dtls_debug_hexdump("receive unencrypted", data, data_length);

    /* Handle received record according to the first byte of the
     * message, i.e. the subprotocol. We currently do not support
     * combining multiple fragments of one type into a single
     * record. */

    switch (msg[0]) {

    case DTLS_CT_CHANGE_CIPHER_SPEC:
      if (peer) {
        dtls_stop_retransmission(ctx, peer);
      }
      err = handle_ccs(ctx, peer, msg, data, data_length);
      if (err < 0) {
<<<<<<< HEAD
	dtls_warn("error while handling ChangeCipherSpec message\n");
=======
	dtls_warn("error while handling ChangeCipherSpec packet\n");
>>>>>>> 7c1852df
	dtls_alert_send_from_err(ctx, peer, session, err);

	/* invalidate peer */
	dtls_destroy_peer(ctx, peer, 1);
	peer = NULL;

	return err;
      }
      break;

    case DTLS_CT_ALERT:
      if (peer) {
        dtls_stop_retransmission(ctx, peer);
      }
      err = handle_alert(ctx, peer, msg, data, data_length);
      if (err < 0 || err == 1) {
         dtls_warn("received alert, peer has been invalidated\n");
         /* handle alert has invalidated peer */
         peer = NULL;
         return err < 0 ?err:-1;
      }
      break;

    case DTLS_CT_HANDSHAKE:
      /* Handshake messages other than Finish must use the current
       * epoch, Finish has epoch + 1. */

      if (peer) {
	uint16_t expected_epoch = dtls_security_params(peer)->epoch;
	uint16_t msg_epoch = 
	  dtls_uint16_to_int(DTLS_RECORD_HEADER(msg)->epoch);

	/* The new security parameters must be used for all messages
	 * that are sent after the ChangeCipherSpec message. This
	 * means that the client's Finished message uses epoch + 1
	 * while the server is still in the old epoch.
	 */
	if (role == DTLS_SERVER && state == DTLS_STATE_WAIT_FINISHED) {
	  expected_epoch++;
	}

	if (expected_epoch != msg_epoch) {
	  dtls_warn("Wrong epoch, expected %i, got: %i\n",
		    expected_epoch, msg_epoch);
	  break;
	}
      }

      err = handle_handshake(ctx, peer, session, role, state, data, data_length);
      if (err < 0) {
	dtls_warn("error while handling handshake packet\n");
	dtls_alert_send_from_err(ctx, peer, session, err);
	return err;
      }
      if (peer && peer->state == DTLS_STATE_CONNECTED) {
	/* stop retransmissions */
	dtls_stop_retransmission(ctx, peer);
	CALL(ctx, event, &peer->session, 0, DTLS_EVENT_CONNECTED);
      }
      break;

    case DTLS_CT_APPLICATION_DATA:
      dtls_info("** application data:\n");
      if (!peer) {
        dtls_warn("no peer available, send an alert\n");
        // TODO: should we send a alert here?
        return -1;
      }
      dtls_stop_retransmission(ctx, peer);
      CALL(ctx, read, &peer->session, data, data_length);
      break;
    default:
      dtls_info("dropped unknown message of type %d\n",msg[0]);
    }

    /* advance msg by length of ciphertext */
    msg += rlen;
    msglen -= rlen;
  }

  return 0;
}

dtls_context_t *
dtls_new_context(void *app_data) {
  dtls_context_t *c;
  dtls_tick_t now;
#ifndef WITH_CONTIKI
  FILE *urandom = fopen("/dev/urandom", "r");
  unsigned char buf[sizeof(unsigned long)];
#endif /* WITH_CONTIKI */

  dtls_ticks(&now);
#ifdef WITH_CONTIKI
  /* FIXME: need something better to init PRNG here */
  dtls_prng_init(now);
#else /* WITH_CONTIKI */
  if (!urandom) {
    dtls_emerg("cannot initialize PRNG\n");
    return NULL;
  }

  if (fread(buf, 1, sizeof(buf), urandom) != sizeof(buf)) {
    dtls_emerg("cannot initialize PRNG\n");
    return NULL;
  }

  fclose(urandom);
  dtls_prng_init((unsigned long)*buf);
#endif /* WITH_CONTIKI */

  c = malloc_context();
  if (!c)
    goto error;

  memset(c, 0, sizeof(dtls_context_t));
  c->app = app_data;
  
  LIST_STRUCT_INIT(c, sendqueue);

#ifdef WITH_CONTIKI
  LIST_STRUCT_INIT(c, peers);
  /* LIST_STRUCT_INIT(c, key_store); */
  
  process_start(&dtls_retransmit_process, (char *)c);
  PROCESS_CONTEXT_BEGIN(&dtls_retransmit_process);
  /* the retransmit timer must be initialized to some large value */
  etimer_set(&c->retransmit_timer, 0xFFFF);
  PROCESS_CONTEXT_END(&coap_retransmit_process);
#endif /* WITH_CONTIKI */

  if (dtls_prng(c->cookie_secret, DTLS_COOKIE_SECRET_LENGTH))
    c->cookie_secret_age = now;
  else 
    goto error;
  
  return c;

 error:
  dtls_alert("cannot create DTLS context\n");
  if (c)
    dtls_free_context(c);
  return NULL;
}

void
dtls_free_context(dtls_context_t *ctx) {
  dtls_peer_t *p;

  if (!ctx) {
    return;
  }

#ifndef WITH_CONTIKI
  dtls_peer_t *tmp;

  if (ctx->peers) {
    HASH_ITER(hh, ctx->peers, p, tmp) {
      dtls_destroy_peer(ctx, p, 1);
    }
  }
#else /* WITH_CONTIKI */
  for (p = list_head(ctx->peers); p; p = list_item_next(p))
    dtls_destroy_peer(ctx, p, 1);
#endif /* WITH_CONTIKI */

  free_context(ctx);
}

int
dtls_connect_peer(dtls_context_t *ctx, dtls_peer_t *peer) {
  int res;

  assert(peer);
  if (!peer)
    return -1;

  /* check if the same peer is already in our list */
  if (peer == dtls_get_peer(ctx, &peer->session)) {
    dtls_debug("found peer, try to re-connect\n");
    return dtls_renegotiate(ctx, &peer->session);
  }
    
  /* set local peer role to client, remote is server */
  peer->role = DTLS_CLIENT;

  dtls_add_peer(ctx, peer);

  /* send ClientHello with empty Cookie */
  peer->handshake_params = dtls_handshake_new();
      if (!peer->handshake_params)
        return -1;

  peer->handshake_params->hs_state.mseq_r = 0;
  peer->handshake_params->hs_state.mseq_s = 0;
  LIST_STRUCT_INIT(peer->handshake_params, reorder_queue);
  res = dtls_send_client_hello(ctx, peer, NULL, 0);
  if (res < 0)
    dtls_warn("cannot send ClientHello\n");
  else 
    peer->state = DTLS_STATE_CLIENTHELLO;

  return res;
}

int
dtls_connect(dtls_context_t *ctx, const session_t *dst) {
  dtls_peer_t *peer;
  int res;

  peer = dtls_get_peer(ctx, dst);
  
  if (!peer)
    peer = dtls_new_peer(dst);

  if (!peer) {
    dtls_crit("cannot create new peer\n");
    return -1;
  }

  res = dtls_connect_peer(ctx, peer);

  /* Invoke event callback to indicate connection attempt or
   * re-negotiation. */
  if (res > 0) {
    CALL(ctx, event, &peer->session, 0, DTLS_EVENT_CONNECT);
  } else if (res == 0) {
    CALL(ctx, event, &peer->session, 0, DTLS_EVENT_RENEGOTIATE);
  }
  
  return res;
}

static void
dtls_retransmit(dtls_context_t *context, netq_t *node) {
  if (!context || !node)
    return;

  /* re-initialize timeout when maximum number of retransmissions are not reached yet */
  if (node->retransmit_cnt < DTLS_DEFAULT_MAX_RETRANSMIT) {
      unsigned char sendbuf[DTLS_MAX_BUF];
      size_t len = sizeof(sendbuf);
      int err;
      unsigned char *data = node->data;
      size_t length = node->length;
      dtls_tick_t now;
      dtls_security_parameters_t *security = dtls_security_params_epoch(node->peer, node->epoch);

      dtls_ticks(&now);
      node->retransmit_cnt++;
      node->t = now + (node->timeout << node->retransmit_cnt);
      netq_insert_node(context->sendqueue, node);
      
      if (node->type == DTLS_CT_HANDSHAKE) {
	dtls_handshake_header_t *hs_header = DTLS_HANDSHAKE_HEADER(data);

	dtls_debug("** retransmit handshake packet of type: %s (%i)\n",
	           dtls_handshake_type_to_name(hs_header->msg_type), hs_header->msg_type);
      } else {
	dtls_debug("** retransmit packet\n");
      }
      
      err = dtls_prepare_record(node->peer, security, node->type, &data, &length,
				1, sendbuf, &len);
      if (err < 0) {
	dtls_warn("can not retransmit packet, err: %i\n", err);
	return;
      }
      dtls_debug_hexdump("retransmit header", sendbuf,
			 sizeof(dtls_record_header_t));
      dtls_debug_hexdump("retransmit unencrypted", node->data, node->length);

      (void)CALL(context, write, &node->peer->session, sendbuf, len);
      return;
  }

  /* no more retransmissions, remove node from system */
  
  dtls_debug("** removed transaction\n");

  /* And finally delete the node */
  netq_node_free(node);
}

static void
dtls_stop_retransmission(dtls_context_t *context, dtls_peer_t *peer) {
  netq_t *node;
  node = list_head(context->sendqueue); 

  while (node) {
    if (dtls_session_equals(&node->peer->session, &peer->session)) {
      netq_t *tmp = node;
      node = list_item_next(node);
      list_remove(context->sendqueue, tmp);
      netq_node_free(tmp);
    } else
      node = list_item_next(node);    
  }
}

void
dtls_check_retransmit(dtls_context_t *context, clock_time_t *next) {
  dtls_tick_t now;
  netq_t *node = netq_head(context->sendqueue);

  dtls_ticks(&now);
  while (node && node->t <= now) {
    netq_pop_first(context->sendqueue);
    dtls_retransmit(context, node);
    node = netq_head(context->sendqueue);
  }

  if (next && node)
    *next = node->t;
}

#ifdef WITH_CONTIKI
/*---------------------------------------------------------------------------*/
/* message retransmission */
/*---------------------------------------------------------------------------*/
PROCESS_THREAD(dtls_retransmit_process, ev, data)
{
  clock_time_t now;
  netq_t *node;

  PROCESS_BEGIN();

  dtls_debug("Started DTLS retransmit process\r\n");

  while(1) {
    PROCESS_YIELD();
    if (ev == PROCESS_EVENT_TIMER) {
      if (etimer_expired(&the_dtls_context.retransmit_timer)) {
	
	node = list_head(the_dtls_context.sendqueue);
	
	now = clock_time();
	if (node && node->t <= now) {
	  dtls_retransmit(&the_dtls_context, list_pop(the_dtls_context.sendqueue));
	  node = list_head(the_dtls_context.sendqueue);
	}

	/* need to set timer to some value even if no nextpdu is available */
	if (node) {
	  etimer_set(&the_dtls_context.retransmit_timer, 
		     node->t <= now ? 1 : node->t - now);
	} else {
	  etimer_set(&the_dtls_context.retransmit_timer, 0xFFFF);
	}
      } 
    }
  }
  
  PROCESS_END();
}
#endif /* WITH_CONTIKI */<|MERGE_RESOLUTION|>--- conflicted
+++ resolved
@@ -3648,11 +3648,7 @@
       }
       err = handle_ccs(ctx, peer, msg, data, data_length);
       if (err < 0) {
-<<<<<<< HEAD
 	dtls_warn("error while handling ChangeCipherSpec message\n");
-=======
-	dtls_warn("error while handling ChangeCipherSpec packet\n");
->>>>>>> 7c1852df
 	dtls_alert_send_from_err(ctx, peer, session, err);
 
 	/* invalidate peer */
