--- conflicted
+++ resolved
@@ -45,8 +45,6 @@
 #include "debug.h"
 
 static int maxlog = DTLS_LOG_WARN;	/* default maximum log level */
-<<<<<<< HEAD
-=======
 
 const char *dtls_package_name() {
   return PACKAGE_NAME;
@@ -55,7 +53,6 @@
 const char *dtls_package_version() {
   return PACKAGE_STRING;
 }
->>>>>>> 5d014fec
 
 log_t 
 dtls_get_log_level() {
@@ -223,11 +220,7 @@
   if (print_timestamp(timebuf,sizeof(timebuf), time(NULL)))
     fprintf(log_fd, "%s ", timebuf);
 
-<<<<<<< HEAD
   if (level <= DTLS_LOG_DEBUG) 
-=======
-  if (level >= 0 && level <= DTLS_LOG_DEBUG) 
->>>>>>> 5d014fec
     fprintf(log_fd, "%s ", loglevels[level]);
 
   va_start(ap, format);
@@ -247,11 +240,7 @@
   if (print_timestamp(timebuf,sizeof(timebuf), clock_time()))
     PRINTF("%s ", timebuf);
 
-<<<<<<< HEAD
   if (level <= DTLS_LOG_DEBUG) 
-=======
-  if (level >= 0 && level <= DTLS_LOG_DEBUG) 
->>>>>>> 5d014fec
     PRINTF("%s ", loglevels[level]);
 
   va_start(ap, format);
@@ -313,11 +302,7 @@
   if (print_timestamp(timebuf, sizeof(timebuf), time(NULL)))
     fprintf(log_fd, "%s ", timebuf);
 
-<<<<<<< HEAD
   if (level <= DTLS_LOG_DEBUG) 
-=======
-  if (level >= 0 && level <= DTLS_LOG_DEBUG) 
->>>>>>> 5d014fec
     fprintf(log_fd, "%s ", loglevels[level]);
 
   if (extend) {
